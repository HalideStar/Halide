open Ir
open Llvm
open Cg_llvm_util

type state = int (* dummy - we don't use anything in this Arch for now *)
type context = state cg_context
let start_state () = 0

let codegen_entry c m cg_entry _ e =
  (* set up module *)
  Stdlib.init_module_x86 m;

  (* build the inner kernel, which takes raw byte*s *)
  let inner = cg_entry c m e in

  (* return the wrapper which takes buffer_t*s *)
  cg_wrapper c m e inner

let rec cg_expr (con:context) (expr:expr) =
  let c = con.c and m = con.m and b = con.b in
  let cg_expr = cg_expr con in

  let ptr_t = pointer_type (i8_type c) in
  let i16x8_t = vector_type (i16_type c) 8 in
  let i8x16_t = vector_type (i8_type c) 16 in

  match expr with 
    (* x86 doesn't do 16 bit vector division, but for constants you can do multiplication instead. *)
    | Bop (Div, x, Broadcast (Cast (UInt 16, IntImm y), 8)) ->
        let pmulhw = declare_function "llvm.x86.sse2.pmulh.w"
          (function_type (i16x8_t) [|i16x8_t; i16x8_t|]) m in
        let z = (65536/y + 1) in
        let lhs = cg_expr x in
        let rhs = cg_expr (Broadcast (Cast (UInt 16, IntImm z), 8)) in        
        build_call pmulhw [|lhs; rhs|] "" b
          
    (* unaligned dense 128-bit loads use movups *)
    | Load (t, buf, Ramp(base, IntImm 1, n)) when (bit_width t = 128) ->
        begin match (Analysis.reduce_expr_modulo base n) with 
          | Some _ -> con.cg_expr expr
          | _ ->              
              let unaligned_load_128 = declare_function "unaligned_load_128"
                (function_type (i8x16_t) [|ptr_t|]) m in
              let addr = build_pointercast (con.cg_memref t buf base) ptr_t "" b in
              let value = build_call unaligned_load_128 [|addr|] "" b in
              build_bitcast value (type_of_val_type c t) "" b        
        end

    (* We don't have any special tricks up our sleeve for this case *)
    | _ -> con.cg_expr expr 
        
let rec cg_stmt (con:context) (stmt:stmt) =
  let c = con.c and m = con.m and b = con.b in
  let cg_expr = cg_expr con in
  let cg_stmt = cg_stmt con in
  let ptr_t = pointer_type (i8_type c) in
  let i8x16_t = vector_type (i8_type c) 16 in

  match stmt with
    (* unaligned 128-bit dense stores use movups *)
    | Store (e, buf, Ramp(base, IntImm 1, n)) when (bit_width (val_type_of_expr e)) = 128 ->
        begin match (Analysis.reduce_expr_modulo base n) with
          | Some 0 -> con.cg_stmt stmt
          | _ ->
              let t = val_type_of_expr e in
              let unaligned_store_128 = declare_function "unaligned_store_128"
                (function_type (void_type c) [|i8x16_t; ptr_t|]) m in
              let addr = build_pointercast (con.cg_memref t buf base) ptr_t "" b in
              let value = build_bitcast (cg_expr e) i8x16_t "" b in
              build_call unaligned_store_128 [|value; addr|] "" b        
        end
    | _ -> con.cg_stmt stmt

let malloc (con:context) (name:string) (elems:expr) (elem_size:expr) =
  let c = con.c and m = con.m and b = con.b in  
<<<<<<< HEAD
  let malloc = declare_function "safe_malloc" (function_type (pointer_type (i8_type c)) [|i64_type c|]) m in  
  build_call malloc [|cg_expr con (Cast (Int 64, elems *~ elem_size))|] name b
=======
  let malloc = declare_function "malloc" (function_type (pointer_type (i8_type c)) [|i64_type c|]) m in  
  build_call malloc [|cg_expr con (Cast (Int 64, elems *~ elem_size))|] "" b 
>>>>>>> 948e3939

let free (con:context) (address:llvalue) =
  let c = con.c and m = con.m and b = con.b in
  let free = declare_function "free" (function_type (void_type c) [|pointer_type (i8_type c)|]) m in
  build_call free [|address|] "" b   

let env = Environment.empty
  <|MERGE_RESOLUTION|>--- conflicted
+++ resolved
@@ -72,19 +72,14 @@
     | _ -> con.cg_stmt stmt
 
 let malloc (con:context) (name:string) (elems:expr) (elem_size:expr) =
-  let c = con.c and m = con.m and b = con.b in  
-<<<<<<< HEAD
-  let malloc = declare_function "safe_malloc" (function_type (pointer_type (i8_type c)) [|i64_type c|]) m in  
-  build_call malloc [|cg_expr con (Cast (Int 64, elems *~ elem_size))|] name b
-=======
-  let malloc = declare_function "malloc" (function_type (pointer_type (i8_type c)) [|i64_type c|]) m in  
-  build_call malloc [|cg_expr con (Cast (Int 64, elems *~ elem_size))|] "" b 
->>>>>>> 948e3939
+  let c = con.c and m = con.m and b = con.b in
+  let malloc = declare_function "malloc" (function_type (pointer_type (i8_type c)) [|i64_type c|]) m in
+  build_call malloc [|cg_expr con (Cast (Int 64, elems *~ elem_size))|] "" b
 
 let free (con:context) (address:llvalue) =
   let c = con.c and m = con.m and b = con.b in
   let free = declare_function "free" (function_type (void_type c) [|pointer_type (i8_type c)|]) m in
-  build_call free [|address|] "" b   
+  build_call free [|address|] "" b
 
 let env = Environment.empty
   