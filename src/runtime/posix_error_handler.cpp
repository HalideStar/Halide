--- conflicted
+++ resolved
@@ -33,189 +33,4 @@
     return result;
 }
 
-<<<<<<< HEAD
-WEAK int halide_error_bounds_inference_call_failed(void *user_context, const char *extern_stage_name, int result) {
-    error(user_context)
-        << "Bounds inference call to external stage " << extern_stage_name
-        << " returned non-zero value: " << result;
-    return result;
-}
-
-WEAK int halide_error_extern_stage_failed(void *user_context, const char *extern_stage_name, int result) {
-    error(user_context)
-        << "Call to external stage " << extern_stage_name
-        << " returned non-zero value: " << result;
-    return result;
-}
-
-WEAK int halide_error_explicit_bounds_too_small(void *user_context, const char *func_name, const char *var_name,
-                                                int min_bound, int max_bound, int min_required, int max_required) {
-    error(user_context)
-        << "Bounds given for " << var_name << " in " << func_name
-        << " (from " << min_bound << " to " << max_bound
-        << ") do not cover required region (from " << min_required
-        << " to " << max_required << ")";
-    return halide_error_code_explicit_bounds_too_small;
-}
-
-WEAK int halide_error_bad_type(void *user_context, const char *func_name,
-                               uint8_t code_given, uint8_t correct_code,
-                               uint8_t bits_given, uint8_t correct_bits,
-                               uint16_t lanes_given, uint16_t correct_lanes) {
-    halide_type_t correct_type(halide_type_code_t(correct_code), correct_bits, correct_lanes);
-    halide_type_t type_given(halide_type_code_t(code_given), bits_given, lanes_given);
-    error(user_context)
-        << func_name << " has type " << correct_type
-        << " but type of the buffer passed in is " << type_given;
-    return halide_error_code_bad_type;
-}
-
-WEAK int halide_error_access_out_of_bounds(void *user_context, const char *func_name,
-                                           int dimension, int min_touched, int max_touched,
-                                           int min_valid, int max_valid) {
-    if (min_touched < min_valid) {
-        error(user_context)
-            << func_name << " is accessed at " << min_touched
-            << ", which is before the min (" << min_valid
-            << ") in dimension " << dimension;
-    } else if (max_touched > max_valid) {
-        error(user_context)
-            << func_name << " is accessed at " << max_touched
-            << ", which is beyond the max (" << max_valid
-            << ") in dimension " << dimension;
-    }
-    return halide_error_code_access_out_of_bounds;
-}
-
-WEAK int halide_error_buffer_allocation_too_large(void *user_context, const char *buffer_name, uint64_t allocation_size, uint64_t max_size) {
-    error(user_context)
-        << "Total allocation for buffer " << buffer_name
-        << " is " << allocation_size
-        << ", which exceeds the maximum size of " << max_size;
-    return halide_error_code_buffer_allocation_too_large;
-}
-
-WEAK int halide_error_buffer_extents_too_large(void *user_context, const char *buffer_name, int64_t actual_size, int64_t max_size) {
-    error(user_context)
-        << "Product of extents for buffer " << buffer_name
-        << " is " << actual_size
-        << ", which exceeds the maximum size of " << max_size;
-    return halide_error_code_buffer_extents_too_large;
-}
-
-WEAK int halide_error_constraints_make_required_region_smaller(void *user_context, const char *buffer_name,
-                                                               int dimension,
-                                                               int constrained_min, int constrained_extent,
-                                                               int required_min, int required_extent) {
-    int required_max = required_min + required_extent - 1;
-    int constrained_max = constrained_min + required_extent - 1;
-    error(user_context)
-        << "Applying the constraints on " << buffer_name
-        << " to the required region made it smaller. "
-        << "Required size: " << required_min << " to " << required_max << ". "
-        << "Constrained size: " << constrained_min << " to " << constrained_max << ".";
-    return halide_error_code_constraints_make_required_region_smaller;
-}
-
-WEAK int halide_error_constraint_violated(void *user_context, const char *var, int val,
-                                          const char *constrained_var, int constrained_val) {
-    error(user_context)
-        << "Constraint violated: " << var << " (" << val
-        << ") == " << constrained_var << " (" << constrained_var << ")";
-    return halide_error_code_constraint_violated;
-}
-
-WEAK int halide_error_param_too_small_i64(void *user_context, const char *param_name,
-                                          int64_t val, int64_t min_val) {
-    error(user_context)
-        << "Parameter " << param_name
-        << " is " << val
-        << " but must be at least " << min_val;
-    return halide_error_code_param_too_small;
-}
-
-WEAK int halide_error_param_too_small_u64(void *user_context, const char *param_name,
-                                          uint64_t val, uint64_t min_val) {
-    error(user_context)
-        << "Parameter " << param_name
-        << " is " << val
-        << " but must be at least " << min_val;
-    return halide_error_code_param_too_small;
-}
-
-WEAK int halide_error_param_too_small_f64(void *user_context, const char *param_name,
-                                          double val, double min_val) {
-    error(user_context)
-        << "Parameter " << param_name
-        << " is " << val
-        << " but must be at least " << min_val;
-    return halide_error_code_param_too_small;
-}
-
-WEAK int halide_error_param_too_large_i64(void *user_context, const char *param_name,
-                                          int64_t val, int64_t max_val) {
-    error(user_context)
-        << "Parameter " << param_name
-        << " is " << val
-        << " but must be at most " << max_val;
-    return halide_error_code_param_too_large;
-}
-
-WEAK int halide_error_param_too_large_u64(void *user_context, const char *param_name,
-                                          uint64_t val, uint64_t max_val) {
-    error(user_context)
-        << "Parameter " << param_name
-        << " is " << val
-        << " but must be at most " << max_val;
-    return halide_error_code_param_too_large;
-}
-
-WEAK int halide_error_param_too_large_f64(void *user_context, const char *param_name,
-                                          double val, double max_val) {
-    error(user_context)
-        << "Parameter " << param_name
-        << " is " << val
-        << " but must be at most " << max_val;
-    return halide_error_code_param_too_large;
-}
-
-WEAK int halide_error_out_of_memory(void *user_context) {
-    // The error message builder uses malloc, so we can't use it here.
-    halide_error(user_context, "Out of memory (halide_malloc returned NULL)");
-    return halide_error_code_out_of_memory;
-}
-
-WEAK int halide_error_buffer_argument_is_null(void *user_context, const char *buffer_name) {
-    error(user_context)
-        << "Buffer argument " << buffer_name << " is NULL";
-    return halide_error_code_buffer_argument_is_null;
-}
-
-WEAK int halide_error_debug_to_file_failed(void *user_context, const char *func,
-                                           const char *filename, int error_code) {
-    error(user_context)
-        << "Failed to dump function " << func
-        << " to file " << filename
-        << " with error " << error_code;
-    return halide_error_code_debug_to_file_failed;
-}
-
-WEAK int halide_error_failed_to_upgrade_buffer_t(void *user_context,
-                                                 const char *name,
-                                                 const char *reason) {
-    error(user_context)
-        << "Failed to upgrade buffer_t to halide_buffer_t for " << name << ": " << reason;
-    return halide_error_code_failed_to_upgrade_buffer_t;
-}
-
-WEAK int halide_error_failed_to_downgrade_buffer_t(void *user_context,
-                                                 const char *name,
-                                                 const char *reason) {
-    error(user_context)
-        << "Failed to downgrade halide_buffer_t to buffer_t for " << name << ": " << reason;
-    return halide_error_code_failed_to_downgrade_buffer_t;
-}
-
-=======
->>>>>>> a7f3fcec
 }