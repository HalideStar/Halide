#include "HalideRuntime.h"
#include "printer.h"

#define INLINE inline __attribute__((always_inline))

#ifndef MX_API_VER
#define MX_API_VER 0x07040000
#endif

struct mxArray;

// It is important to have the mex function pointer definitions in a
// namespace to avoid silently conflicting symbols with matlab at
// runtime.
namespace Halide {
namespace Runtime {
namespace mex {

// Define a few things from mex.h that we need to grab the mex APIs
// from matlab.

enum { TMW_NAME_LENGTH_MAX = 64 };
enum { mxMAXNAM = TMW_NAME_LENGTH_MAX };

typedef bool mxLogical;
typedef int16_t mxChar;

enum mxClassID {
    mxUNKNOWN_CLASS = 0,
    mxCELL_CLASS,
    mxSTRUCT_CLASS,
    mxLOGICAL_CLASS,
    mxCHAR_CLASS,
    mxVOID_CLASS,
    mxDOUBLE_CLASS,
    mxSINGLE_CLASS,
    mxINT8_CLASS,
    mxUINT8_CLASS,
    mxINT16_CLASS,
    mxUINT16_CLASS,
    mxINT32_CLASS,
    mxUINT32_CLASS,
    mxINT64_CLASS,
    mxUINT64_CLASS,
    mxFUNCTION_CLASS,
    mxOPAQUE_CLASS,
    mxOBJECT_CLASS,
#ifdef BITS_32
    mxINDEX_CLASS = mxUINT32_CLASS,
#else
    mxINDEX_CLASS = mxUINT64_CLASS,
#endif

    mxSPARSE_CLASS = mxVOID_CLASS
};

enum mxComplexity {
    mxREAL = 0,
    mxCOMPLEX
};

#ifdef BITS_32
typedef int mwSize;
typedef int mwIndex;
typedef int mwSignedIndex;
#else
typedef size_t mwSize;
typedef size_t mwIndex;
typedef ptrdiff_t mwSignedIndex;
#endif

typedef void (*mex_exit_fn)(void);

// Declare function pointers for the mex APIs.
#define MEX_FN(ret, func, args) ret (*func)args;
#include "mex_functions.h"

// Given a halide type code and bit width, find the equivalent matlab class ID.
WEAK mxClassID get_class_id(int32_t type_code, int32_t type_bits) {
    switch (type_code) {
    case halide_type_int:
        switch (type_bits) {
        case 1: return mxLOGICAL_CLASS;
        case 8: return mxINT8_CLASS;
        case 16: return mxINT16_CLASS;
        case 32: return mxINT32_CLASS;
        case 64: return mxINT64_CLASS;
        }
        return mxUNKNOWN_CLASS;
    case halide_type_uint:
        switch (type_bits) {
        case 1: return mxLOGICAL_CLASS;
        case 8: return mxUINT8_CLASS;
        case 16: return mxUINT16_CLASS;
        case 32: return mxUINT32_CLASS;
        case 64: return mxUINT64_CLASS;
        }
        return mxUNKNOWN_CLASS;
    case halide_type_float:
        switch (type_bits) {
        case 32: return mxSINGLE_CLASS;
        case 64: return mxDOUBLE_CLASS;
        }
        return mxUNKNOWN_CLASS;
    }
    return mxUNKNOWN_CLASS;
}

// Convert a matlab class ID to a string.
WEAK const char *get_class_name(mxClassID id) {
    switch (id) {
    case mxCELL_CLASS: return "cell";
    case mxSTRUCT_CLASS: return "struct";
    case mxLOGICAL_CLASS: return "logical";
    case mxCHAR_CLASS: return "char";
    case mxVOID_CLASS: return "void";
    case mxDOUBLE_CLASS: return "double";
    case mxSINGLE_CLASS: return "single";
    case mxINT8_CLASS: return "int8";
    case mxUINT8_CLASS: return "uint8";
    case mxINT16_CLASS: return "int16";
    case mxUINT16_CLASS: return "uint16";
    case mxINT32_CLASS: return "int32";
    case mxUINT32_CLASS: return "uint32";
    case mxINT64_CLASS: return "int64";
    case mxUINT64_CLASS: return "uint64";
    case mxFUNCTION_CLASS: return "function";
    case mxOPAQUE_CLASS: return "opaque";
    case mxOBJECT_CLASS: return "object";
    default: return "unknown";
    }
}

// Get the real data pointer from an mxArray.
template <typename T>
INLINE T* get_data(mxArray *a) { return (T *)mxGetData(a); }
template <typename T>
INLINE const T* get_data(const mxArray *a) { return (const T *)mxGetData(a); }

// Search for a symbol in the calling process (i.e. matlab).
template <typename T>
INLINE T get_mex_symbol(void *user_context, const char *name, bool required) {
    T s = (T)halide_get_symbol(name);
    if (required && s == NULL) {
        error(user_context) << "mex API not found: " << name << "\n";
        return NULL;
    }
    return s;
}

// Provide Matlab API version agnostic wrappers for version specific APIs.
INLINE size_t get_number_of_dimensions(const mxArray *a) {
    if (mxGetNumberOfDimensions_730) {
        return mxGetNumberOfDimensions_730(a);
    } else {
        return mxGetNumberOfDimensions_700(a);
    }
}

INLINE size_t get_dimension(const mxArray *a, size_t n) {
    if (mxGetDimensions_730) {
        return mxGetDimensions_730(a)[n];
    } else {
        return mxGetDimensions_700(a)[n];
    }
}

INLINE mxArray *create_numeric_matrix(size_t M, size_t N, mxClassID type, mxComplexity complexity) {
    if (mxCreateNumericMatrix_730) {
        return mxCreateNumericMatrix_730(M, N, type, complexity);
    } else {
        return mxCreateNumericMatrix_700(M, N, type, complexity);
    }
}

}  // namespace mex
}  // namespace Runtime
}  // namespace Halide

using namespace Halide::Runtime::mex;

extern "C" {

WEAK void halide_matlab_describe_pipeline(stringstream &desc, const halide_filter_metadata_t *metadata) {
    desc << "int " << metadata->name << "(";
    for (int i = 0; i < metadata->num_arguments; i++) {
        const halide_filter_argument_t *arg = &metadata->arguments[i];
        if (i > 0) {
            desc << ", ";
        }
        if (arg->kind == halide_argument_kind_output_buffer) {
            desc << "out ";
        }
        if (arg->kind == halide_argument_kind_output_buffer ||
            arg->kind == halide_argument_kind_input_buffer) {
            desc << arg->dimensions << "d ";
        } else if (arg->kind == halide_argument_kind_input_scalar) {
            desc << "scalar ";
        }
        desc << get_class_name(get_class_id(arg->type_code, arg->type_bits));
        desc << " '" << arg->name << "'";
    }
    desc << ")";
}

WEAK void halide_matlab_note_pipeline_description(void *user_context, const halide_filter_metadata_t *metadata) {
    stringstream desc(user_context);
    desc << "Note pipeline definition:\n";
    halide_matlab_describe_pipeline(desc, metadata);
    halide_print(user_context, desc.str());
}



WEAK void halide_matlab_error(void *user_context, const char *msg) {
    // Note that mexErrMsg/mexErrMsgIdAndTxt crash Matlab. It seems to
    // be a common problem, those APIs seem to be very fragile.
    stringstream error_msg(user_context);
    error_msg << "\nHalide Error: " << msg;
    mexWarnMsgTxt(error_msg.str());
}

WEAK void halide_matlab_print(void *, const char *msg) {
    mexWarnMsgTxt(msg);
}

WEAK int halide_matlab_init(void *user_context) {
    // Assume that if mexWarnMsgTxt exists, we've already attempted initialization.
    if (mexWarnMsgTxt != NULL) {
        return halide_error_code_success;
    }

    #define MEX_FN(ret, func, args) func = get_mex_symbol<ret (*)args>(user_context, #func, true);
    #define MEX_FN_700(ret, func, func_700, args) func_700 = get_mex_symbol<ret (*)args>(user_context, #func, false);
    #define MEX_FN_730(ret, func, func_730, args) func_730 = get_mex_symbol<ret (*)args>(user_context, #func_730, false);
    #include "mex_functions.h"

    if (!mexWarnMsgTxt) {
        return halide_error_code_matlab_init_failed;
    }

    // Set up Halide's printing to go through Matlab. Also, don't exit
    // on error. We don't just replace halide_error/halide_printf,
    // because they'd have to be weak here, and there would be no
    // guarantee that we would get this version (and not the standard
    // one).
    halide_set_custom_print(halide_matlab_print);
    halide_set_error_handler(halide_matlab_error);

    return halide_error_code_success;
}

// Convert a matlab mxArray to a Halide halide_buffer_t, with a specific number of dimensions.
WEAK int halide_matlab_array_to_halide_buffer_t(void *user_context,
                                                const mxArray *arr,
                                                const halide_filter_argument_t *arg,
                                                halide_buffer_t *buf) {

    if (mxIsComplex(arr)) {
        error(user_context) << "Complex argument not supported for parameter " << arg->name << ".\n";
        return halide_error_code_matlab_bad_param_type;
    }

    int dim_count = get_number_of_dimensions(arr);
    int expected_dims = arg->dimensions;

    // Validate that the data type of a buffer matches exactly.
    mxClassID arg_class_id = get_class_id(arg->type_code, arg->type_bits);
    mxClassID class_id = mxGetClassID(arr);
    if (class_id != arg_class_id) {
        error(user_context) << "Expected type of class " << get_class_name(arg_class_id)
                            << " for argument " << arg->name
                            << ", got class " << get_class_name(class_id) << ".\n";
        return halide_error_code_matlab_bad_param_type;
    }
    // Validate that the dimensionality matches. Matlab is wierd
    // because matrices always have at least 2 dimensions, and it
    // truncates trailing dimensions of extent 1. So, the only way
    // to have an error here is to have more dimensions with
    // extent != 1 than the Halide pipeline expects.
    while (dim_count > 0 && get_dimension(arr, dim_count - 1) == 1) {
        dim_count--;
    }
    if (dim_count > expected_dims) {
        error(user_context) << "Expected array of rank " << expected_dims
                            << " for argument " << arg->name
                            << ", got array of rank " << dim_count << ".\n";
        return halide_error_code_matlab_bad_param_type;
    }

    buf->host = (uint8_t *)mxGetData(arr);
<<<<<<< HEAD
    buf->type = halide_type_t(halide_type_code_t(arg->type_code), arg->type_bits);
    buf->dimensions = arg->dimensions;
=======
    buf->host_dirty = true;
    buf->elem_size = mxGetElementSize(arr);
>>>>>>> 7b11227e

    for (int i = 0; i < dim_count && i < expected_dims; i++) {
        buf->dim[i].extent = static_cast<int32_t>(get_dimension(arr, i));
    }

    // Add back the dimensions with extent 1.
    for (int i = 2; i < expected_dims; i++) {
        if (buf->dim[i].extent == 0) {
            buf->dim[i].extent = 1;
        }
    }

    // Compute dense strides.
    buf->dim[0].stride = 1;
    for (int i = 1; i < expected_dims; i++) {
        buf->dim[i].stride = buf->dim[i-1].extent * buf->dim[i-1].stride;
    }

    return halide_error_code_success;
}

// Convert a matlab mxArray to a scalar.
WEAK int halide_matlab_array_to_scalar(void *user_context,
                                       const mxArray *arr, const halide_filter_argument_t *arg, void *scalar) {
    if (mxIsComplex(arr)) {
        error(user_context) << "Complex argument not supported for parameter " << arg->name << ".\n";
        return halide_error_code_generic_error;
    }

    // Validate that the mxArray has all dimensions of extent 1.
    int dim_count = get_number_of_dimensions(arr);
    for (int i = 0; i < dim_count; i++) {
        if (get_dimension(arr, i) != 1) {
            error(user_context) << "Expected scalar argument for parameter " << arg->name << ".\n";
            return halide_error_code_matlab_bad_param_type;
        }
    }
    if (!mxIsLogical(arr) && !mxIsNumeric(arr)) {
        error(user_context) << "Expected numeric argument for scalar parameter " << arg->name
                            << ", got " << get_class_name(mxGetClassID(arr)) << ".\n";
        return halide_error_code_matlab_bad_param_type;
    }

    double value = mxGetScalar(arr);
    int32_t type_code = arg->type_code;
    int32_t type_bits = arg->type_bits;

    if (type_code == halide_type_int) {
        switch (type_bits) {
        case 1: *reinterpret_cast<bool *>(scalar) = value != 0; return halide_error_code_success;
        case 8: *reinterpret_cast<int8_t *>(scalar) = static_cast<int8_t>(value); return halide_error_code_success;
        case 16: *reinterpret_cast<int16_t *>(scalar) = static_cast<int16_t>(value); return halide_error_code_success;
        case 32: *reinterpret_cast<int32_t *>(scalar) = static_cast<int32_t>(value); return halide_error_code_success;
        case 64: *reinterpret_cast<int64_t *>(scalar) = static_cast<int64_t>(value); return halide_error_code_success;
        }
    } else if (type_code == halide_type_uint) {
        switch (type_bits) {
        case 1: *reinterpret_cast<bool *>(scalar) = value != 0; return halide_error_code_success;
        case 8: *reinterpret_cast<uint8_t *>(scalar) = static_cast<uint8_t>(value); return halide_error_code_success;
        case 16: *reinterpret_cast<uint16_t *>(scalar) = static_cast<uint16_t>(value); return halide_error_code_success;
        case 32: *reinterpret_cast<uint32_t *>(scalar) = static_cast<uint32_t>(value); return halide_error_code_success;
        case 64: *reinterpret_cast<uint64_t *>(scalar) = static_cast<uint64_t>(value); return halide_error_code_success;
        }
    } else if (type_code == halide_type_float) {
        switch (type_bits) {
        case 32: *reinterpret_cast<float *>(scalar) = static_cast<float>(value); return halide_error_code_success;
        case 64: *reinterpret_cast<double *>(scalar) = static_cast<double>(value); return halide_error_code_success;
        }
    } else if (type_code == halide_type_handle) {
        error(user_context) << "Parameter " << arg->name << " is of a type not supported by Matlab.\n";
        return halide_error_code_matlab_bad_param_type;
    }
    error(user_context) << "Halide metadata for " << arg->name << " contained invalid or unrecognized type description.\n";
    return halide_error_code_internal_error;
}

WEAK int halide_matlab_call_pipeline(void *user_context,
                                     int (*pipeline)(void **args), const halide_filter_metadata_t *metadata,
                                     int nlhs, mxArray **plhs, int nrhs, const mxArray **prhs) {

    int init_result = halide_matlab_init(user_context);
    if (init_result != 0) {
        return init_result;
    }

    int32_t result_storage;
    int32_t *result_ptr = &result_storage;
    if (nlhs > 0) {
        plhs[0] = create_numeric_matrix(1, 1, mxINT32_CLASS, mxREAL);
        result_ptr = get_data<int32_t>(plhs[0]);
    }
    int32_t &result = *result_ptr;

    // Set result to failure until proven otherwise.
    result = halide_error_code_generic_error;

    // Validate the number of arguments is correct.
    if (nrhs != metadata->num_arguments) {
        if (nrhs > 0) {
            // Only report an actual error if there were any arguments at all.
            error(user_context) << "Expected " << metadata->num_arguments
                                << " arguments for Halide pipeline " << metadata->name
                                << ", got " << nrhs << ".\n";
        }
        halide_matlab_note_pipeline_description(user_context, metadata);
        return result;
    }

    // Validate the LHS has zero or one argument.
    if (nlhs > 1) {
        error(user_context) << "Expected zero or one return value for Halide pipeline " << metadata->name
                            << ", got " << nlhs << ".\n";
        halide_matlab_note_pipeline_description(user_context, metadata);
        return result;
    }

    void **args = (void **)__builtin_alloca(nrhs * sizeof(void *));
    for (int i = 0; i < nrhs; i++) {
        const mxArray *arg = prhs[i];
        const halide_filter_argument_t *arg_metadata = &metadata->arguments[i];

        if (arg_metadata->kind == halide_argument_kind_input_buffer ||
            arg_metadata->kind == halide_argument_kind_output_buffer) {
            halide_buffer_t *buf = (halide_buffer_t *)__builtin_alloca(sizeof(halide_buffer_t));
            memset(buf, 0, sizeof(halide_buffer_t));
            buf->dim = (halide_dimension_t *)__builtin_alloca(sizeof(halide_dimension_t) * arg_metadata->dimensions);
            memset(buf->dim, 0, sizeof(halide_dimension_t) * arg_metadata->dimensions);
            result = halide_matlab_array_to_halide_buffer_t(user_context, arg, arg_metadata, buf);
            if (result != 0) {
                halide_matlab_note_pipeline_description(user_context, metadata);
                return result;
            }
            args[i] = buf;
        } else {
            size_t size_bytes = max(8, (arg_metadata->type_bits + 7) / 8);
            void *scalar = __builtin_alloca(size_bytes);
            memset(scalar, 0, size_bytes);
            result = halide_matlab_array_to_scalar(user_context, arg, arg_metadata, scalar);
            if (result != 0) {
                halide_matlab_note_pipeline_description(user_context, metadata);
                return result;
            }
            args[i] = scalar;
        }
    }

    result = pipeline(args);

    // Copy any GPU resident output buffers back to the CPU before returning.
    for (int i = 0; i < nrhs; i++) {
        const halide_filter_argument_t *arg_metadata = &metadata->arguments[i];

        if (arg_metadata->kind == halide_argument_kind_output_buffer) {
            halide_buffer_t *buf = (halide_buffer_t *)args[i];
            halide_copy_to_host(user_context, buf);
        }
        if (arg_metadata->kind == halide_argument_kind_input_buffer ||
            arg_metadata->kind == halide_argument_kind_output_buffer) {
            buffer_t *buf = (buffer_t *)args[i];
            halide_device_free(user_context, buf);
        }
    }

    return result;
}

}  // extern "C"<|MERGE_RESOLUTION|>--- conflicted
+++ resolved
@@ -289,13 +289,9 @@
     }
 
     buf->host = (uint8_t *)mxGetData(arr);
-<<<<<<< HEAD
     buf->type = halide_type_t(halide_type_code_t(arg->type_code), arg->type_bits);
     buf->dimensions = arg->dimensions;
-=======
-    buf->host_dirty = true;
-    buf->elem_size = mxGetElementSize(arr);
->>>>>>> 7b11227e
+    buf->set_host_dirty(true);
 
     for (int i = 0; i < dim_count && i < expected_dims; i++) {
         buf->dim[i].extent = static_cast<int32_t>(get_dimension(arr, i));
@@ -454,7 +450,7 @@
         }
         if (arg_metadata->kind == halide_argument_kind_input_buffer ||
             arg_metadata->kind == halide_argument_kind_output_buffer) {
-            buffer_t *buf = (buffer_t *)args[i];
+            halide_buffer_t *buf = (halide_buffer_t *)args[i];
             halide_device_free(user_context, buf);
         }
     }
