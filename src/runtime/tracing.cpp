--- conflicted
+++ resolved
@@ -9,15 +9,10 @@
 extern int snprintf(char *str, size_t size, const char *format, ...);
 extern int fclose(void *f);
 
-<<<<<<< HEAD
-typedef int32_t (*trace_fn)(const char *, halide_trace_event_t, int32_t,
+typedef int32_t (*trace_fn)(void *, const char *, halide_trace_event_t, int32_t,
                             int32_t, int32_t, int32_t, int32_t,
                             const void *, int32_t, const int32_t *);
-=======
-typedef void (*trace_fn)(void *, const char *, halide_trace_event_t,
-                         int32_t, int32_t, int32_t, int32_t,
-                         const void *, int32_t, const int32_t *);
->>>>>>> 0a2ad9f2
+
 WEAK trace_fn halide_custom_trace = NULL;
 
 WEAK void halide_set_custom_trace(trace_fn t) {
@@ -27,23 +22,14 @@
 WEAK void *halide_trace_file = NULL;
 WEAK bool halide_trace_initialized = false;
 
-WEAK int32_t halide_trace(const char *func, halide_trace_event_t event, int32_t parent_id,
+WEAK int32_t halide_trace(void *user_context, const char *func, halide_trace_event_t event, int32_t parent_id,
                           int32_t type_code, int32_t bits, int32_t width, int32_t value_idx, void *value,
                           int32_t num_int_args, const int32_t *int_args) {
     static int32_t ids = 1;
 
-<<<<<<< HEAD
     if (halide_custom_trace) {
-        return (*halide_custom_trace)(func, event, parent_id, type_code,
+        return (*halide_custom_trace)(user_context, func, event, parent_id, type_code,
                                       bits, width, value_idx, value, num_int_args, int_args);
-=======
-WEAK void halide_trace(void *user_context, const char *func, halide_trace_event_t event,
-                       int32_t type_code, int32_t bits, int32_t width, int32_t value_idx, void *value,
-                       int32_t num_int_args, const int32_t *int_args) {
-    if (halide_custom_trace) {
-        (*halide_custom_trace)(user_context, func, event, type_code, bits,
-                               width, value_idx, value, num_int_args, int_args);
->>>>>>> 0a2ad9f2
     } else {
 
         int32_t my_id = __sync_fetch_and_add(&ids, 1);
@@ -52,13 +38,8 @@
             const char *trace_file_name = getenv("HL_TRACE_FILE");
             halide_trace_initialized = true;
             if (trace_file_name) {
-<<<<<<< HEAD
                 halide_trace_file = fopen(trace_file_name, "ab");
-                halide_assert(halide_trace_file && "Failed to open trace file\n");
-=======
-                halide_trace_file = fopen(trace_file_name, "wb");
                 halide_assert(user_context, halide_trace_file && "Failed to open trace file\n");
->>>>>>> 0a2ad9f2
             }
         }
 
