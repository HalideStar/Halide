#include "runtime_internal.h"
#include "device_interface.h"
#include "../buffer_t.h"
#include "HalideRuntimeOpenGL.h"
#include "mini_opengl.h"

// This constant is used to indicate that the application will take
// responsibility for binding the output render target before calling the
// Halide function.
#define HALIDE_OPENGL_CLIENT_BOUND ((uint64_t)-1)

// Implementation note: all function that directly or indirectly access the
// runtime state in halide_opengl_state must be declared as WEAK, otherwise
// the behavior at runtime is undefined.

// List of all OpenGL functions used by the runtime. The list is used to
// declare and initialize the dispatch table in OpenGLState below.
#define USED_GL_FUNCTIONS                                               \
    GLFUNC(PFNGLDELETETEXTURESPROC, DeleteTextures);                    \
    GLFUNC(PFNGLGENTEXTURESPROC, GenTextures);                          \
    GLFUNC(PFNGLBINDTEXTUREPROC, BindTexture);                          \
    GLFUNC(PFNGLGETERRORPROC, GetError);                                \
    GLFUNC(PFNGLVIEWPORTPROC, Viewport);                                \
    GLFUNC(PFNGLGENBUFFERSPROC, GenBuffers);                            \
    GLFUNC(PFNGLDELETEBUFFERSPROC, DeleteBuffers);                      \
    GLFUNC(PFNGLBINDBUFFERPROC, BindBuffer);                            \
    GLFUNC(PFNGLBUFFERDATAPROC, BufferData);                            \
    GLFUNC(PFNGLTEXPARAMETERIPROC, TexParameteri);                      \
    GLFUNC(PFNGLTEXIMAGE2DPROC, TexImage2D);                            \
    GLFUNC(PFNGLTEXSUBIMAGE2DPROC, TexSubImage2D);                      \
    GLFUNC(PFNGLDISABLEPROC, Disable);                                  \
    GLFUNC(PFNGLCREATESHADERPROC, CreateShader);                        \
    GLFUNC(PFNGLACTIVETEXTUREPROC, ActiveTexture);                      \
    GLFUNC(PFNGLSHADERSOURCEPROC, ShaderSource);                        \
    GLFUNC(PFNGLCOMPILESHADERPROC, CompileShader);                      \
    GLFUNC(PFNGLGETSHADERIVPROC, GetShaderiv);                          \
    GLFUNC(PFNGLGETSHADERINFOLOGPROC, GetShaderInfoLog);                \
    GLFUNC(PFNGLDELETESHADERPROC, DeleteShader);                        \
    GLFUNC(PFNGLCREATEPROGRAMPROC, CreateProgram);                      \
    GLFUNC(PFNGLATTACHSHADERPROC, AttachShader);                        \
    GLFUNC(PFNGLLINKPROGRAMPROC, LinkProgram);                          \
    GLFUNC(PFNGLGETPROGRAMIVPROC, GetProgramiv);                        \
    GLFUNC(PFNGLGETPROGRAMINFOLOGPROC, GetProgramInfoLog);              \
    GLFUNC(PFNGLUSEPROGRAMPROC, UseProgram);                            \
    GLFUNC(PFNGLDELETEPROGRAMPROC, DeleteProgram);                      \
    GLFUNC(PFNGLGETUNIFORMLOCATIONPROC, GetUniformLocation);            \
    GLFUNC(PFNGLUNIFORM1IVPROC, Uniform1iv);                            \
    GLFUNC(PFNGLUNIFORM2IVPROC, Uniform2iv);                            \
    GLFUNC(PFNGLUNIFORM2IVPROC, Uniform4iv);                            \
    GLFUNC(PFNGLUNIFORM1FVPROC, Uniform1fv);                            \
    GLFUNC(PFNGLUNIFORM1FVPROC, Uniform4fv);                            \
    GLFUNC(PFNGLGENFRAMEBUFFERSPROC, GenFramebuffers);                  \
    GLFUNC(PFNGLDELETEFRAMEBUFFERSPROC, DeleteFramebuffers);            \
    GLFUNC(PFNGLCHECKFRAMEBUFFERSTATUSPROC, CheckFramebufferStatus);    \
    GLFUNC(PFNGLBINDFRAMEBUFFERPROC, BindFramebuffer);                  \
    GLFUNC(PFNGLFRAMEBUFFERTEXTURE2DPROC, FramebufferTexture2D);        \
    GLFUNC(PFNGLGETATTRIBLOCATIONPROC, GetAttribLocation);              \
    GLFUNC(PFNGLVERTEXATTRIBPOINTERPROC, VertexAttribPointer);          \
    GLFUNC(PFNGLDRAWELEMENTSPROC, DrawElements);                        \
    GLFUNC(PFNGLENABLEVERTEXATTRIBARRAYPROC, EnableVertexAttribArray);  \
    GLFUNC(PFNGLDISABLEVERTEXATTRIBARRAYPROC, DisableVertexAttribArray); \
    GLFUNC(PFNGLPIXELSTOREIPROC, PixelStorei);                          \
    GLFUNC(PFNGLREADPIXELS, ReadPixels);                                \
    GLFUNC(PFNGLGETSTRINGPROC, GetString);                              \
    GLFUNC(PFNGLGETINTEGERV, GetIntegerv);

// List of all OpenGL functions used by the runtime, which may not
// exist due to an older or less capable version of GL. In using any
// of these functions, code must test if they are NULL.
#define OPTIONAL_GL_FUNCTIONS                                           \
    GLFUNC(PFNGLGENVERTEXARRAYS, GenVertexArrays);                      \
    GLFUNC(PFNGLBINDVERTEXARRAY, BindVertexArray);                      \
    GLFUNC(PFNGLDELETEVERTEXARRAYS, DeleteVertexArrays);                \
    GLFUNC(PFNDRAWBUFFERS, DrawBuffers)

// ---------- Types ----------

using namespace Halide::Runtime::Internal;

namespace Halide { namespace Runtime { namespace Internal { namespace OpenGL {

extern WEAK halide_device_interface opengl_device_interface;

WEAK const char *gl_error_name(int32_t err) {
  const char *result;
  switch (err) {
  case 0x500:
    result = "GL_INVALID_ENUM";
    break;
  case 0x501:
    result = "GL_INVALID_VALUE";
    break;
  case 0x502:
    result = "GL_INVALID_OPERATION";
    break;
  case 0x503:
    result = "GL_STACK_OVERFLOW";
    break;
  case 0x504:
    result = "GL_STACK_UNDERFLOW";
    break;
  case 0x505:
    result = "GL_OUT_OF_MEMORY";
    break;
  case 0x506:
    result = "GL_INVALID_FRAMEBUFFER_OPERATION";
    break;
  case 0x507:
    result = "GL_CONTEXT_LOST";
    break;
  case 0x8031:
    result = "GL_TABLE_TOO_LARGE";
    break;
  default:
    result = "<unknown GL error>";
    break;
  }
  return result;
}


enum OpenGLProfile {
    OpenGL,
    OpenGLES
};

struct Argument {
    // The kind of data stored in an argument
    enum Kind {
        Invalid,
        Uniform,                        // uniform variable
        Varying,                        // varying attribute
        Inbuf,                          // input texture
        Outbuf                          // output texture
    };

    // The elementary data type of the argument
    enum Type {
        Void, Bool, Float, Int8, Int16, Int32, UInt8, UInt16, UInt32
    };

    char *name;
    Kind kind;
    Type type;
    Argument *next;
};

struct KernelInfo {
    char *source;
    Argument *arguments;
    GLuint shader_id;
    GLuint program_id;
};

// Information about each known texture.
struct TextureInfo {
    GLuint id;
    GLint min[4];
    GLint extent[4];
    bool halide_allocated;              // allocated by us or host app?
    TextureInfo *next;
};

struct ModuleState {
    KernelInfo *kernel;
    ModuleState *next;
};

// All persistent state maintained by the runtime.
struct GlobalState {
    void init();

    bool CheckAndReportError(void *user_context, const char *location) {
        GLenum err = GetError();
        if (err != GL_NO_ERROR) {
          error(user_context) << "OpenGL error " << gl_error_name(err) << "(" << (int)err << ")" <<
                " at " << location << ".\n" ;
            return true;
        }
        return false;
    }

    bool initialized;

    // Information about the OpenGL platform we're running on.
    OpenGLProfile profile;
    int major_version, minor_version;
    bool have_vertex_array_objects;
    bool have_texture_rg;
    bool have_texture_float;

    // Various objects shared by all filter kernels
    GLuint framebuffer_id;
    GLuint vertex_array_object;
    GLuint vertex_buffer;
    GLuint element_buffer;

    // A list of all textures that are still active
    TextureInfo *textures;

    // Declare pointers used OpenGL functions
#define GLFUNC(PTYPE,VAR) PTYPE VAR
    USED_GL_FUNCTIONS;
    OPTIONAL_GL_FUNCTIONS;
#undef GLFUNC
};

WEAK GlobalState global_state;

// A list of module-specific state. Each module corresponds to a single Halide filter
WEAK ModuleState *state_list;

WEAK const char *kernel_marker = "/// KERNEL ";
WEAK const char *input_marker  = "/// IN_BUFFER ";
WEAK const char *output_marker = "/// OUT_BUFFER ";
WEAK const char *uniform_marker    = "/// UNIFORM ";
WEAK const char *varying_marker    = "/// VARYING ";
    
// ---------- Helper functions ----------

WEAK char *strndup(const char *s, size_t n) {
    char *p = (char*)malloc(n+1);
    memcpy(p, s, n);
    p[n] = '\0';
    return p;
}

WEAK GLuint get_texture_id(buffer_t *buf) {
    if (buf->dev == 0) {
        return 0;
    } else {
        return halide_get_device_handle(buf->dev) & 0xffffffff;
    }
}

WEAK void debug_buffer(void *user_context, buffer_t *buf) {
    debug(user_context)
        << "  dev: " << buf->dev << "\n"
        << "  texture_id: " << get_texture_id(buf) << "\n"
        << "  host: " << buf->host << "\n"
        << "  extent: " << buf->extent[0] << " " << buf->extent[1]
        << " " << buf->extent[2] << " " << buf->extent[3] <<  "\n"
        << "  stride: " << buf->stride[0] << " " << buf->stride[1]
        << " " << buf->stride[2] << " " << buf->stride[3] <<  "\n"
        << "  min: " << buf->min[0] << " " << buf->min[1]
        << " " << buf->min[2] << " " << buf->min[3] <<  "\n"
        << "  elem_size: " << buf->elem_size << "\n"
        << "  host_dirty: " << buf->host_dirty << "\n"
        << "  dev_dirty: " << buf->dev_dirty << "\n";
}

WEAK GLuint make_shader(void *user_context, GLenum type,
                        const char *source, GLint *length) {
<<<<<<< HEAD

#ifdef DEBUG_RUNTIME
    // Output the shader source with a larger statically sized printer
    // TODO: The debug(..) printer should changed to handle dynamically sized
    // output
    Printer<BasicPrinter,4*1024>(user_context)
                        << ((type == GL_VERTEX_SHADER) ? "GL_VERTEX_SHADER" : "GL_FRAGMENT_SHADER")
                        << " SOURCE:\n"
=======
    debug(user_context) << "SHADER SOURCE:\n"
>>>>>>> b7a67452
                        << source << "\n";
#endif

    GLuint shader = global_state.CreateShader(type);
    if (global_state.CheckAndReportError(user_context, "make_shader(1)")) {
        return 1;
    }
    if (*source == '\0') {
        debug(user_context) << "Halide GLSL: passed shader source is empty, using default.\n";
        const char *default_shader = "varying vec2 pixcoord;\n void main() { }";
        global_state.ShaderSource(shader, 1, (const GLchar **)&default_shader, NULL);
    } else {
        global_state.ShaderSource(shader, 1, (const GLchar **)&source, length);
    }
    if (global_state.CheckAndReportError(user_context, "make_shader(2)")) {
        return 1;
    }
    global_state.CompileShader(shader);
    if (global_state.CheckAndReportError(user_context, "make_shader(3)")) {
        return 1;
    }

    GLint shader_ok = 0;
    global_state.GetShaderiv(shader, GL_COMPILE_STATUS, &shader_ok);
    if (!shader_ok) {
        print(user_context) << "Could not compile shader:\n";
        GLint log_len;
        global_state.GetShaderiv(shader, GL_INFO_LOG_LENGTH, &log_len);
        char *log = (char *)malloc(log_len);
        global_state.GetShaderInfoLog(shader, log_len, NULL, log);
        print(user_context) << log << "\n";
        free(log);
        global_state.DeleteShader(shader);
        return 0;
    }
    return shader;
}

// Check whether string starts with a given prefix.
// Returns pointer to character after matched prefix if successful or NULL.
WEAK const char *match_prefix(const char *s, const char *prefix) {
    if (0 == strncmp(s, prefix, strlen(prefix))) {
        return s + strlen(prefix);
    }
    return NULL;
}

// Parse declaration of the form "type name" and construct matching Argument.
WEAK Argument *parse_argument(void *user_context, const char *src,
                              const char *end) {
    const char *name;
    Argument::Type type = Argument::Void;
    if ((name = match_prefix(src, "float "))) {
        type = Argument::Float;
    } else if ((name = match_prefix(src, "bool "))) {
        type = Argument::Bool;
    } else if ((name = match_prefix(src, "int8_t "))) {
        type = Argument::Int8;
    } else if ((name = match_prefix(src, "int16_t "))) {
        type = Argument::Int16;
    } else if ((name = match_prefix(src, "int32_t "))) {
        type = Argument::Int32;
    } else if ((name = match_prefix(src, "uint8_t "))) {
        type = Argument::UInt8;
    } else if ((name = match_prefix(src, "uint16_t "))) {
        type = Argument::UInt16;
    } else if ((name = match_prefix(src, "uint32_t "))) {
        type = Argument::UInt32;
    }
    if (type == Argument::Void) {
        error(user_context) << "Internal error: argument type not supported";
        return NULL;
    }

    Argument *arg = (Argument *)malloc(sizeof(Argument));
    arg->name = strndup(name, end - name);
    arg->type = type;
    arg->kind = Argument::Invalid;
    arg->next = 0;
    return arg;
}

  extern "C" int
  printf(const char * format, ...);

// Create KernelInfo for a piece of GLSL code
WEAK KernelInfo *create_kernel(void *user_context, const char *src, int size) {
    KernelInfo *kernel = (KernelInfo *)malloc(sizeof(KernelInfo));

    kernel->source = strndup(src, size);
    kernel->arguments = NULL;
    kernel->program_id = 0;

    debug(user_context) << "Compiling GLSL kernel (size = " << size << "):\n";

    // Parse initial comment block
    const char *line = kernel->source;
    while (*line) {
        const char *next_line = strchr(line, '\n') + 1;
        if (!next_line)
            next_line = line + size;

        const char *args;
        if ((args = match_prefix(line, kernel_marker))) {
            // ignore
        } else if ((args = match_prefix(line, uniform_marker))) {
            if (Argument *arg =
                parse_argument(user_context, args, next_line - 1)) {
                arg->kind = Argument::Uniform;
                arg->next = kernel->arguments;
                kernel->arguments = arg;
            } else {
                halide_error(user_context, "Invalid VAR marker");
                goto error;
            }
        } else if ((args = match_prefix(line, varying_marker))) {
            if (Argument *arg =
                parse_argument(user_context, args, next_line - 1)) {
                arg->kind = Argument::Varying;
                arg->next = kernel->arguments;
                kernel->arguments = arg;
            } else {
                halide_error(user_context, "Invalid VARYING marker");
                goto error;
            }
        } else if ((args = match_prefix(line, input_marker))) {
            if (Argument *arg = parse_argument(user_context, args, next_line - 1)) {
                arg->kind = Argument::Inbuf;
                arg->next = kernel->arguments;
                kernel->arguments = arg;
            } else {
                error(user_context) << "Invalid IN_BUFFER marker";
                goto error;
            }
        } else if ((args = match_prefix(line, output_marker))) {
            if (Argument *arg = parse_argument(user_context, args, next_line - 1)) {
                arg->kind = Argument::Outbuf;
                arg->next = kernel->arguments;
                kernel->arguments = arg;
            } else {
                error(user_context) << "Invalid OUT_BUFFER marker";
                goto error;
            }
        } else {
            // Stop parsing if we encounter something we don't recognize
            break;
        }
        line = next_line;
    }

    // Arguments are currently in reverse order, flip the list.
    {
        Argument *cur = kernel->arguments;
        kernel->arguments = NULL;
        while (cur) {
            Argument *next = cur->next;
            cur->next = kernel->arguments;
            kernel->arguments = cur;
            cur = next;
        }
    }

    return kernel;
  error:
    free(kernel);
    return NULL;
}

// Delete all data associated with a kernel. Also release associated OpenGL
// shader and program.
WEAK void delete_kernel(void *user_context, KernelInfo *kernel) {
    global_state.DeleteProgram(kernel->program_id);
#if 0 // TODO figure out why this got deleted.
    global_state.DeleteShader(kernel->shader_id);
#endif

    Argument *arg = kernel->arguments;
    while (arg) {
        Argument *next = arg->next;
        free(arg->name);
        free(arg);
        arg = next;
    }
    free(kernel->source);
    free(kernel);
}

// Vertices and their order in a triangle strip for rendering a quad
// ranging from (-1,-1) to (1,1).
WEAK GLfloat quad_vertices[] = {
    -1.0f, -1.0f,    1.0f, -1.0f,
    -1.0f,  1.0f,    1.0f,  1.0f
};
WEAK GLuint quad_indices[] = { 0, 1, 2, 3 };

WEAK void GlobalState::init() {
    initialized = false;
    profile = OpenGL;
    major_version = 2;
    minor_version = 0;
    framebuffer_id = 0;
    vertex_array_object = vertex_buffer = element_buffer = 0;
    textures = NULL;
    have_vertex_array_objects = false;
    have_texture_rg = false;
    // Initialize all GL function pointers to NULL
#define GLFUNC(type, name) name = NULL;
    USED_GL_FUNCTIONS;
    OPTIONAL_GL_FUNCTIONS;
#undef GLFUNC
}

WEAK int load_gl_func(void *user_context, const char *name, void **ptr, bool required) {
    void *p = halide_opengl_get_proc_address(user_context, name);
    if (!p && required) {
        error(user_context) << "Could not load function pointer for " << name;
        return -1;
    }
    *ptr = p;
    return 0;
}

WEAK bool extension_supported(void *user_context, const char *name) {
<<<<<<< HEAD
    // Iterate over space delimited extension strings. Note that glGetStringi
    // is not part of GL ES 2.0
    const char *start = (const char *)ST.GetString(GL_EXTENSIONS);
    if (!start) {
        return false;
    }
    while (const char *pos = strstr(start, name)) {
        const char *end = pos + strlen(name);
        // Ensure the found match is a full word, not a substring.
        if ((pos == start || pos[-1] == ' ') &&
            (*end == ' ' || *end == '\0')) {
            return true;
=======
    if (global_state.major_version >= 3) {
        GLint num_extensions = 0;
        global_state.GetIntegerv(GL_NUM_EXTENSIONS, &num_extensions);
        for (int i = 0; i < num_extensions; i++) {
            const char *ext = (const char *)global_state.GetStringi(GL_EXTENSIONS, i);
            if (strcmp(ext, name) == 0) {
                return true;
            }
        }
    } else {
        const char *start = (const char *)global_state.GetString(GL_EXTENSIONS);
        if (!start) {
            return false;
        }
        while (const char *pos = strstr(start, name)) {
            const char *end = pos + strlen(name);
            // Ensure the found match is a full word, not a substring.
            if ((pos == start || pos[-1] == ' ') &&
                (*end == ' ' || *end == '\0')) {
                return true;
            }
            start = end;
>>>>>>> b7a67452
        }
        start = end;
    }

    return false;
}

// Check for availability of various version- and extension-specific features
// and hook up functions pointers as necessary
WEAK void init_extensions(void *user_context) {
    if (global_state.major_version >= 3) { // This is likely valied for both OpenGL and OpenGL ES
        load_gl_func(user_context, "glGenVertexArrays", (void**)&global_state.GenVertexArrays, false);
        load_gl_func(user_context, "glBindVertexArray", (void**)&global_state.BindVertexArray, false);
        load_gl_func(user_context, "glDeleteVertexArrays", (void**)&global_state.DeleteVertexArrays, false);
        if (global_state.GenVertexArrays && global_state.BindVertexArray && global_state.DeleteVertexArrays) {
            global_state.have_vertex_array_objects = true;
        }
    }
    load_gl_func(user_context, "glDrawBuffers", (void**)&global_state.DrawBuffers, false);

    global_state.have_texture_rg =
        global_state.major_version >= 3 ||
        (global_state.profile == OpenGL &&
         extension_supported(user_context, "GL_ARB_texture_rg")) ||
        (global_state.profile == OpenGLES &&
         extension_supported(user_context, "GL_EXT_texture_rg"));

    global_state.have_texture_float =
        (global_state.major_version >= 3) ||
        (global_state.profile == OpenGL &&
         extension_supported(user_context, "GL_ARB_texture_float")) ||
        (global_state.profile == OpenGLES &&
         extension_supported(user_context, "GL_OES_texture_float"));
}

WEAK const char *parse_int(const char *str, int *val) {
    int v = 0;
    size_t i = 0;
    while (str[i] >= '0' && str[i] <= '9') {
        v = 10 * v + (str[i] - '0');
        i++;
    }
    if (i > 0) {
        *val = v;
        return &str[i];
    }
    return NULL;
}

WEAK const char *parse_opengl_version(const char *str, int *major, int *minor) {
    str = parse_int(str, major);
    if (str == NULL || *str != '.') {
        return NULL;
    }
    return parse_int(str + 1, minor);
}

// Initialize the OpenGL-specific parts of the runtime.
WEAK int halide_opengl_init(void *user_context) {
    if (global_state.initialized) {
        return 0;
    }

    global_state.init();

    // Make a context if there isn't one
    if (halide_opengl_create_context(user_context)) {
        error(user_context) << "Failed to make OpenGL context";
        return -1;
    }

    // Initialize pointers to core OpenGL functions.
#define GLFUNC(TYPE, VAR)                                               \
    if (load_gl_func(user_context, "gl" #VAR, (void**)&global_state.VAR, true) < 0) { \
        return -1;                                                      \
    }
    USED_GL_FUNCTIONS;
#undef GLFUNC

    const char *version = (const char *)global_state.GetString(GL_VERSION);
    const char *gles_version = match_prefix(version, "OpenGL ES ");
    int major, minor;
    if (gles_version && parse_opengl_version(gles_version, &major, &minor)) {
        global_state.profile = OpenGLES;
        global_state.major_version = major;
        global_state.minor_version = minor;
    } else if (parse_opengl_version(version, &major, &minor)) {
        global_state.profile = OpenGL;
        global_state.major_version = major;
        global_state.minor_version = minor;
    } else {
        global_state.profile = OpenGL;
        global_state.major_version = 2;
        global_state.minor_version = 0;
    }
    init_extensions(user_context);
    debug(user_context)
        << "Halide running on OpenGL "
        << ((global_state.profile == OpenGL) ? "" : "ES ")
        << major << "." << minor << "\n"
        << "  vertex_array_objects: "
        << (global_state.have_vertex_array_objects ? "yes\n" : "no\n")
        << "  texture_rg: "
        << (global_state.have_texture_rg ? "yes\n" : "no\n")
        << "  texture_float: "
        << (global_state.have_texture_float ? "yes\n" : "no\n");

    // Initialize framebuffer.
    global_state.GenFramebuffers(1, &global_state.framebuffer_id);
    if (global_state.CheckAndReportError(user_context, "halide_opengl_init GenFramebuffers")) {
        return 1;
    }

    // Initialize vertex and element buffers.
    GLuint buf[2];
    global_state.GenBuffers(2, buf);
    global_state.BindBuffer(GL_ARRAY_BUFFER, buf[0]);
    global_state.BufferData(GL_ARRAY_BUFFER, sizeof(quad_vertices), quad_vertices, GL_STATIC_DRAW);
    global_state.BindBuffer(GL_ARRAY_BUFFER, 0);
    global_state.BindBuffer(GL_ELEMENT_ARRAY_BUFFER, buf[1]);
    global_state.BufferData(GL_ELEMENT_ARRAY_BUFFER, sizeof(quad_indices), quad_indices, GL_STATIC_DRAW);
    global_state.BindBuffer(GL_ELEMENT_ARRAY_BUFFER, 0);
    global_state.vertex_buffer = buf[0];
    global_state.element_buffer = buf[1];

    if (global_state.have_vertex_array_objects) {
        global_state.GenVertexArrays(1, &global_state.vertex_array_object);
        if (global_state.CheckAndReportError(user_context, "halide_opengl_init GenVertexArrays")) {
            return 1;
        }
    }

    global_state.initialized = true;
    return 0;
}

// Release all data allocated by the runtime.
//
// The OpenGL context itself is generally managed by the host application, so
// we leave it untouched.
WEAK int halide_opengl_device_release(void *user_context) {
    if (!global_state.initialized) {
        return 0;
    }

    debug(user_context) << "halide_opengl_release\n";
    global_state.DeleteFramebuffers(1, &global_state.framebuffer_id);

    ModuleState *mod = state_list;
    while (mod) {
        delete_kernel(user_context, mod->kernel);
        mod->kernel = NULL;
        ModuleState *next = mod->next;
        // do not call free(mod) to avoid dangling pointers: the module state
        // is still referenced in the code generated by Halide (see
        // CodeGen_GPU_Host::get_module_state).
        mod = next;
    }

    // Delete all textures that were allocated by us.
    TextureInfo *tex = global_state.textures;
    int freed_textures = 0;
    while (tex) {
        TextureInfo *next = tex->next;
        if (tex->halide_allocated) {
            global_state.DeleteTextures(1, &tex->id);
            if (global_state.CheckAndReportError(user_context, "halide_opengl_release DeleteTextures")) {
                return 1;
            }
            freed_textures++;
        }
        free(tex);
        tex = next;
    }

    if (freed_textures > 0) {
        debug(user_context) << "halide_opengl_release: deleted "
                            << freed_textures << " dangling texture(s).\n";
    }

    global_state.DeleteBuffers(1, &global_state.vertex_buffer);
    global_state.DeleteBuffers(1, &global_state.element_buffer);
    if (global_state.have_vertex_array_objects) {
        global_state.DeleteVertexArrays(1, &global_state.vertex_array_object);
    }

    global_state = GlobalState();

    return 0;
}

// Determine OpenGL texture format and channel type for a given buffer_t.
WEAK bool get_texture_format(void *user_context, buffer_t *buf,
                             GLint *internal_format, GLint *format, GLint *type) {
    if (buf->elem_size == 1) {
        *type = GL_UNSIGNED_BYTE;
    } else if (buf->elem_size == 2) {
        *type = GL_UNSIGNED_SHORT;
    } else if (buf->elem_size == 4) {
        *type = GL_FLOAT;
    } else {
        error(user_context) << "OpenGL: Only uint8, uint16, and float textures are supported.";
        return false;
    }

    const int channels = buf->extent[2];
    if (channels <= 2 && !global_state.have_texture_rg) {
        error(user_context) << "OpenGL: This version of OpenGL doesn't support <=2 channels.";
        return false;
    }
    if (channels == 1) {
        *format = GL_RED;
    } else if (channels == 2) {
        *format = GL_RG;
    } else if (channels == 3) {
        *format = GL_RGB;
    } else if (channels == 4) {
        *format = GL_RGBA;
    } else {
        error(user_context) << "OpenGL: Only 3 or 4 color channels are supported.";
        return false;
    }

    switch (global_state.profile) {
    case OpenGLES:
        // For OpenGL ES, the texture format has to match the pixel format
        // since there no conversion is performed during texture transfers.
        // See OES_texture_float.
        *internal_format = *format;
        break;
    case OpenGL:
        // For desktop OpenGL, the internal format specifiers include the
        // precise data type, see ARB_texture_float.
        if (*type == GL_FLOAT) {
            switch (*format) {
            case GL_RED: *internal_format = GL_R32F; break;
            case GL_RG: *internal_format = GL_RG32F; break;
            case GL_RGB: *internal_format = GL_RGB32F; break;
            case GL_RGBA: *internal_format = GL_RGBA32F; break;
            }
        } else {
            *internal_format = *format;
        }
        break;
    }

    return true;
}


WEAK TextureInfo *find_texture(GLuint tex) {
    TextureInfo *texinfo = global_state.textures;
    while (texinfo && texinfo->id != tex) {
        texinfo = texinfo->next;
    }
    return texinfo;
}

// Allocate a new texture matching the dimension and color format of the
// specified buffer.
WEAK int halide_opengl_device_malloc(void *user_context, buffer_t *buf) {
    if (int error = halide_opengl_init(user_context)) {
        return error;
    }

    if (!buf) {
        error(user_context) << "Invalid buffer";
        return 1;
    }

    // If the texture was already created by the host application, check that
    // it has the correct format. Otherwise, allocate and set up an
    // appropriate texture.
    GLuint tex = get_texture_id(buf);
    bool halide_allocated = false;
    GLint width, height;
    if (tex != 0) {
#ifdef HAVE_GLES3
        global_state.BindTexture(GL_TEXTURE_2D, tex);
        global_state.GetTexLevelParameteriv(GL_TEXTURE_2D, 0, GL_TEXTURE_WIDTH, &width);
        global_state.GetTexLevelParameteriv(GL_TEXTURE_2D, 0, GL_TEXTURE_HEIGHT, &height);
        if (global_state.CheckAndReportError(user_context, "halide_opengl_device_malloc binding texture (GLES3)")) {
            return 1;
        }
        if (width < buf->extent[0] || height < buf->extent[1]) {

            error(user_context)
                << "Existing texture is smaller than buffer. "
                << "Texture size: " << width << "x" << height
                << ", buffer size: " << buf->extent[0] << "x" << buf->extent[1];

            return 1;
        }
#endif
    } else {
        if (buf->extent[3] > 1) {
            error(user_context) << "3D textures are not supported";
            return 1;
        }

        // Generate texture ID
        global_state.GenTextures(1, &tex);
        if (global_state.CheckAndReportError(user_context, "halide_opengl_device_malloc GenTextures")) {
            return 1;
        }

        // Set parameters for this texture: no interpolation and clamp to edges.
        global_state.BindTexture(GL_TEXTURE_2D, tex);
        global_state.TexParameteri(GL_TEXTURE_2D, GL_TEXTURE_MIN_FILTER, GL_NEAREST);
        global_state.TexParameteri(GL_TEXTURE_2D, GL_TEXTURE_MAG_FILTER, GL_NEAREST);
        global_state.TexParameteri(GL_TEXTURE_2D, GL_TEXTURE_WRAP_S, GL_CLAMP_TO_EDGE);
        global_state.TexParameteri(GL_TEXTURE_2D, GL_TEXTURE_WRAP_T, GL_CLAMP_TO_EDGE);
        if (global_state.CheckAndReportError(user_context, "halide_opengl_device_malloc binding texture")) {
            return 1;
        }

        // Create empty texture here and fill it with glTexSubImage2D later.
        GLint internal_format = 0;
        GLint format = 0;
        GLint type = GL_UNSIGNED_BYTE;
        if (!get_texture_format(user_context, buf, &internal_format, &format, &type)) {
            error(user_context) << "Invalid texture format";
            return 1;
        }
        width = buf->extent[0];
        height = buf->extent[1];
        global_state.TexImage2D(GL_TEXTURE_2D, 0, internal_format,
                      width, height, 0, format, type, NULL);
        if (global_state.CheckAndReportError(user_context, "halide_opengl_device_malloc TexImage2D")) {
            return 1;
        }

        buf->dev = halide_new_device_wrapper(tex, &opengl_device_interface);
        if (buf->dev == 0) {
            error(user_context) << "OpenGL: out of memory allocating device wrapper.\n";
            global_state.DeleteTextures(1, &tex);
            return -1;
        }
        halide_allocated = true;
        debug(user_context) << "Allocated texture " << tex
                            << " of size " << width << " x " << height << "\n";

        global_state.BindTexture(GL_TEXTURE_2D, 0);
    }

    // Record main information about texture and remember it for later. In
    // halide_opengl_run we are only given the texture ID and not the full
    // buffer_t, so we copy the interesting information here.  Note: there can
    // be multiple dev_malloc calls for the same buffer_t; only record texture
    // information once.
    if (!find_texture(tex)) {
        TextureInfo *texinfo = (TextureInfo*)malloc(sizeof(TextureInfo));
        texinfo->id = tex;
        for (int i=0; i<3; i++) {
            texinfo->min[i] = buf->min[i];
            texinfo->extent[i] = buf->extent[i];
        }
        texinfo->halide_allocated = halide_allocated;

        texinfo->next = global_state.textures;
        global_state.textures = texinfo;
    }
    return 0;
}

// Delete all texture information associated with a buffer. The OpenGL texture
// itself is only deleted if it was actually allocated by Halide and not
// provided by the host application.
WEAK int halide_opengl_device_free(void *user_context, buffer_t *buf) {
    if (!global_state.initialized) {
        error(user_context) << "OpenGL runtime not initialized in call to halide_opengl_device_free.";
        return 1;
    }

    GLuint tex = get_texture_id(buf);
    if (tex == 0) {
        return 0;
    }

    // Look up corresponding TextureInfo and unlink it from the list.
    TextureInfo **ptr = &global_state.textures;
    TextureInfo *texinfo = *ptr;
    for (; texinfo != NULL; ptr = &texinfo->next, texinfo = *ptr) {
        if (texinfo->id == tex) {
            *ptr = texinfo->next;
            texinfo->next = NULL;
            break;
        }
    }
    if (!texinfo) {
        error(user_context) << "Internal error: texture " << tex << " not found.";
        return 1;
    }

    // Delete texture if it was allocated by us.
    if (texinfo->halide_allocated) {
        debug(user_context) << "Deleting texture " << tex << "\n";
        global_state.DeleteTextures(1, &tex);
        if (global_state.CheckAndReportError(user_context, "halide_opengl_device_free DeleteTextures")) {
            return 1;
        }
        halide_delete_device_wrapper(buf->dev);
        buf->dev = 0;
    }

    free(texinfo);

    return 0;
}

// Called at the beginning of a code block generated by Halide. This function
// is responsible for setting up the OpenGL environment and compiling the GLSL
// code into a fragment shader.
WEAK int halide_opengl_init_kernels(void *user_context, void **state_ptr,
                                    const char *src, int size) {
    if (int error = halide_opengl_init(user_context)) {
        return error;
    }

    ModuleState **state = (ModuleState **)state_ptr;
    ModuleState *module = *state;
    if (!module) {
        module = (ModuleState *)malloc(sizeof(ModuleState));
        module->kernel = NULL;
        module->next = state_list;
        state_list = module;
        *state = module;
    }

    KernelInfo *kernel = module->kernel;
    if (!kernel) {
        kernel = create_kernel(user_context, src, size);
        if (!kernel) {
            error(user_context) << "Invalid kernel: " << src;
            return -1;
        }
        module->kernel = kernel;
    }


    if (kernel->program_id == 0) {

        // Create the vertex shader the runtime will output boilerplate for the
        // vertex shader based on a fixed program plus arguments obtained from
        // the comment header passed in the fragment shader. Since there is a
        // relatively small number of vertices (i.e. usually only four) per
        // vertex expressions interpolated by varying attributes are evaluated
        // by host code on the CPU and passed to the GPU as values in the
        // vertex buffer.
        enum { PrinterLength = 1024*4 };
        Printer<StringStreamPrinter,PrinterLength> vertex_src(user_context);

        // Count the number of varying attributes, this is 2 for the spatial
        // x and y coordinates, plus the number of scalar varying attribute
        // expressions pulled out of the fragment shader.
        int num_varying_float = 2;

        for (Argument* arg = kernel->arguments; arg; arg=arg->next) {
            if (arg->kind == Argument::Varying)
                ++num_varying_float;
        }

        int num_packed_varying_float = ((num_varying_float + 3) & ~0x3) / 4;

        for (int i = 0; i != num_packed_varying_float; ++i) {
            vertex_src << "attribute vec4 _varyingf" << i << "_attrib;\n";
            vertex_src << "varying   vec4 _varyingf" << i << ";\n";
        }

        vertex_src << "uniform ivec2 output_min;\n"
                   << "uniform ivec2 output_extent;\n"
                   << "void main() {\n"

                   // Host codegen always passes the spatial vertex coordinates
                   // in the first two elements of the _varyingf0_attrib
                   << "    vec2 position = vec2(_varyingf0_attrib[0], _varyingf0_attrib[1]);\n"
                   << "    gl_Position = vec4(position, 0.0, 1.0);\n"
                   << "    vec2 texcoord = 0.5 * position + 0.5;\n"
                   << "    vec2 pixcoord = texcoord * vec2(output_extent.xy) + vec2(output_min.xy);\n";

        // Copy through all of the varying attributes
        for (int i = 0; i != num_packed_varying_float; ++i) {
            vertex_src << "    _varyingf" << i << " = _varyingf" << i << "_attrib;\n";
        }

        vertex_src << "    _varyingf0.xy = pixcoord;\n";

        vertex_src << "}\n";

        // Check to see if there was sufficient storage for the vertex program.
        if (vertex_src.size() >= PrinterLength) {
            error(user_context) << "Vertex shader source truncated";
            return 1;
        }
        
        // Initialize vertex shader.
        GLuint vertex_shader_id = make_shader(user_context,
                                              GL_VERTEX_SHADER, vertex_src.buf, NULL);
        if (vertex_shader_id == 0) {
            halide_error(user_context, "Failed to create vertex shader");
            return 1;
        }
        
        // Create the fragment shader
        GLuint fragment_shader_id = make_shader(user_context, GL_FRAGMENT_SHADER,
                                                kernel->source, NULL);
        // Link GLSL program
        GLuint program = global_state.CreateProgram();
        global_state.AttachShader(program, vertex_shader_id);
        global_state.AttachShader(program, fragment_shader_id);
        global_state.LinkProgram(program);

        // Release the individual shaders
        global_state.DeleteShader(vertex_shader_id);
        global_state.DeleteShader(fragment_shader_id);
        
        GLint status;
        global_state.GetProgramiv(program, GL_LINK_STATUS, &status);
        if (!status) {
            GLint log_len;
            global_state.GetProgramiv(program, GL_INFO_LOG_LENGTH, &log_len);
            char *log = (char*) malloc(log_len);
            global_state.GetProgramInfoLog(program, log_len, NULL, log);
            debug(user_context) << "Could not link GLSL program:\n"
                                << log << "\n";
            free(log);
            global_state.DeleteProgram(program);
            return -1;
        }
        kernel->program_id = program;
    }
    return 0;
}

template <class T>
WEAK void halide_to_interleaved(buffer_t *buf, T *dst, int width, int height, int channels) {
    T *src = reinterpret_cast<T *>(buf->host);
    for (int y = 0; y < height; y++) {
        int dstidx = y * width * channels;
        for (int x = 0; x < width; x++) {
            int srcidx = (y - buf->min[1]) * buf->stride[1] +
                         (x - buf->min[0]) * buf->stride[0] +
                         -buf->min[2] * buf->stride[2];
            for (int c = 0; c < channels; c++) {
                dst[dstidx] = src[srcidx];
                dstidx++;
                srcidx += buf->stride[2];
            }
        }
    }
}

template <class T>
WEAK void interleaved_to_halide(buffer_t *buf, T *src, int width, int height, int channels) {
    T *dst = reinterpret_cast<T *>(buf->host);
    for (int y = 0; y < height; y++) {
        int srcidx = y * width * channels;
        for (int x = 0; x < width; x++) {
            int dstidx = (y - buf->min[1]) * buf->stride[1] +
                         (x - buf->min[0]) * buf->stride[0] +
                         -buf->min[2] * buf->stride[2];
            for (int c = 0; c < channels; c++) {
                dst[dstidx] = src[srcidx];
                srcidx++;
                dstidx += buf->stride[2];
            }
        }
    }
}

// Copy image data from host memory to texture.
WEAK int halide_opengl_copy_to_device(void *user_context, buffer_t *buf) {
    if (!global_state.initialized) {
        error(user_context) << "OpenGL runtime not initialized (halide_opengl_copy_to_device).";
        return 1;
    }

    int err = halide_opengl_device_malloc(user_context, buf);
    if (err) {
        return err;
    }

    if (!buf->host || !buf->dev) {
        debug_buffer(user_context, buf);
        error(user_context) << "Invalid copy_to_device operation: host or dev NULL";
        return 1;
    }

    GLuint tex = get_texture_id(buf);
    debug(user_context) << "halide_opengl_copy_to_device: " << tex << "\n";

    global_state.BindTexture(GL_TEXTURE_2D, tex);
    if (global_state.CheckAndReportError(user_context, "halide_opengl_copy_to_device BindTexture")) {
        return 1;
    }

    GLint internal_format, format, type;
    if (!get_texture_format(user_context, buf, &internal_format, &format, &type)) {
        error(user_context) << "Invalid texture format";
        return 1;
    }
    GLint width = buf->extent[0];
    GLint height = buf->extent[1];

    // To use TexSubImage2D directly, the colors must be stored interleaved
    // and rows must be stored consecutively.
    bool is_interleaved = (buf->stride[2] == 1 && buf->stride[0] == buf->extent[2]);
    bool is_packed = (buf->stride[1] == buf->extent[0] * buf->stride[0]);
    if (is_interleaved && is_packed) {
        global_state.PixelStorei(GL_UNPACK_ALIGNMENT, 1);
        uint8_t *host_ptr = buf->host + buf->elem_size *
            (buf->min[0] * buf->stride[0] +
             buf->min[1] * buf->stride[1] +
             buf->min[2] * buf->stride[2] +
             buf->min[3] * buf->stride[3]);
        global_state.TexSubImage2D(GL_TEXTURE_2D, 0,
                         0, 0, width, height,
                         format, type, host_ptr);
        if (global_state.CheckAndReportError(user_context, "halide_opengl_copy_to_device TexSubImage2D(1)")) {
            return 1;
        }
    } else {
        debug(user_context)
            << "Warning: In copy_to_device, host buffer is not interleaved. Doing slow interleave.\n";

        size_t size = width * height * buf->extent[2] * buf->elem_size;
        void *tmp = halide_malloc(user_context, size);

        switch (type) {
        case GL_UNSIGNED_BYTE:
            halide_to_interleaved<uint8_t>(buf, (uint8_t*)tmp, width, height, buf->extent[2]);
            break;
        case GL_UNSIGNED_SHORT:
            halide_to_interleaved<uint16_t>(buf, (uint16_t*)tmp, width, height, buf->extent[2]);
            break;
        case GL_FLOAT:
            halide_to_interleaved<float>(buf, (float*)tmp, width, height, buf->extent[2]);
            break;
        }

        global_state.PixelStorei(GL_UNPACK_ALIGNMENT, 1);
        global_state.TexSubImage2D(GL_TEXTURE_2D, 0,
                         0, 0, width, height,
                         format, type, tmp);
        if (global_state.CheckAndReportError(user_context, "halide_opengl_copy_to_device TexSubImage2D(2)")) {
            return 1;
        }

        halide_free(user_context, tmp);
    }

    global_state.BindTexture(GL_TEXTURE_2D, 0);
    if (global_state.CheckAndReportError(user_context, "halide_opengl_copy_to_device BindTexture")) {
        return 1;
    }

    return 0;
}

// Copy pixel data from a texture to a CPU buffer.
WEAK int get_pixels(void *user_context, buffer_t *buf, GLint format, GLint type, void *dest) {
    GLuint tex = get_texture_id(buf);
    global_state.BindFramebuffer(GL_FRAMEBUFFER, global_state.framebuffer_id);
    global_state.FramebufferTexture2D(GL_FRAMEBUFFER, GL_COLOR_ATTACHMENT0,
                            GL_TEXTURE_2D, tex, 0);

    // Check that framebuffer is set up correctly
    GLenum status = global_state.CheckFramebufferStatus(GL_FRAMEBUFFER);
    if (status != GL_FRAMEBUFFER_COMPLETE) {
        global_state.BindFramebuffer(GL_FRAMEBUFFER, 0);
        error(user_context)
            << "Setting up GL framebuffer " << global_state.framebuffer_id << " failed " << status;
        return 1;
    }
    global_state.ReadPixels(0, 0, buf->extent[0], buf->extent[1], format, type, dest);
    global_state.BindFramebuffer(GL_FRAMEBUFFER, 0);
    return 0;
}

// Copy image data from texture back to host memory.
WEAK int halide_opengl_copy_to_host(void *user_context, buffer_t *buf) {
    if (!global_state.initialized) {
        error(user_context) << "OpenGL runtime not initialized (halide_opengl_copy_to_host).";
        return 1;
    }

    if (!buf->host || !buf->dev) {
        debug_buffer(user_context, buf);
        error(user_context) << "Invalid copy_to_host operation: host or dev NULL";
        return 1;
    }

    #ifdef DEBUG_RUNTIME
    GLuint tex = get_texture_id(buf);
    debug(user_context) << "halide_copy_to_host: " << tex << "\n";
    #endif

    GLint internal_format, format, type;
    if (!get_texture_format(user_context, buf, &internal_format, &format, &type)) {
        error(user_context) << "Invalid texture format";
        return 1;
    }
    GLint width = buf->extent[0], height = buf->extent[1];

    // To download the texture directly, the colors must be stored interleaved
    // and rows must be stored consecutively.
    bool is_interleaved = (buf->stride[2] == 1 && buf->stride[0] == buf->extent[2]);
    bool is_packed = (buf->stride[1] == buf->extent[0] * buf->stride[0]);
    if (is_interleaved && is_packed) {
        global_state.PixelStorei(GL_PACK_ALIGNMENT, 1);
        uint8_t *host_ptr = buf->host + buf->elem_size *
            (buf->min[0] * buf->stride[0] +
             buf->min[1] * buf->stride[1] +
             buf->min[2] * buf->stride[2] +
             buf->min[3] * buf->stride[3]);
        get_pixels(user_context, buf, format, type, host_ptr);
    } else {
        debug(user_context)
            << "Warning: In copy_to_host, host buffer is not interleaved. Doing slow deinterleave.\n";

        size_t stride = width * buf->extent[2] * buf->elem_size;
        size_t size = height * stride;
        uint8_t *tmp = (uint8_t*)halide_malloc(user_context, size);
        if (!tmp) {
            error(user_context) << "halide_malloc failed inside copy_to_host";
            return -1;
        }

        global_state.PixelStorei(GL_PACK_ALIGNMENT, 1);
        if (int err = get_pixels(user_context, buf, format, type, tmp)) {
            halide_free(user_context, tmp);
            return err;
        }

        switch (type) {
        case GL_UNSIGNED_BYTE:
            interleaved_to_halide<uint8_t>(buf, (uint8_t*)tmp, width, height, buf->extent[2]);
            break;
        case GL_UNSIGNED_SHORT:
            interleaved_to_halide<uint16_t>(buf, (uint16_t*)tmp, width, height, buf->extent[2]);
            break;
        case GL_FLOAT:
            interleaved_to_halide<float>(buf, (float*)tmp, width, height, buf->extent[2]);
            break;
        }

        halide_free(user_context, tmp);
    }
    if (global_state.CheckAndReportError(user_context, "halide_opengl_copy_to_host")) {
        return 1;
    }

    return 0;
}

}}}} // namespace Halide::Runtime::Internal::OpenGL

using namespace Halide::Runtime::Internal::OpenGL;

//  Create wrappers that satisfy old naming conventions

extern "C" {

class IndexSorter {
public:
    IndexSorter(float* values_) : values(values_) {  }
    
    bool operator()(int a, int b) { return values[a] < values[b]; }
    float* values;
};

WEAK int halide_opengl_run(void *user_context,
                           void *state_ptr,
                           const char *entry_name,
                           int blocksX, int blocksY, int blocksZ,
                           int threadsX, int threadsY, int threadsZ,
                           int shared_mem_bytes,
                           size_t arg_sizes[], void *args[], int8_t is_buffer[],
                           int num_padded_attributes,
                           float* vertex_buffer,
                           int num_coords_dim0,
                           int num_coords_dim1) {
    if (!global_state.initialized) {
        error(user_context) << "OpenGL runtime not initialized (halide_opengl_run).";
        return 1;
    }

    ModuleState *mod = (ModuleState *)state_ptr;
    if (!mod) {
        error(user_context) << "Internal error: module state is NULL";
        return -1;
    }

    KernelInfo *kernel = mod->kernel;
    if (!kernel) {
        error(user_context) << "Internal error: unknown kernel named '" << entry_name << "'";
        return 1;
    }

    global_state.UseProgram(kernel->program_id);
    if (global_state.CheckAndReportError(user_context, "halide_opengl_run UseProgram")) {
        return 1;
    }

    // TODO(abstephensg) it would be great to codegen these vec4 uniform buffers
    // directly, instead of passing an array of arguments and then copying them
    // out at runtime.

    // Determine the number of float and int uniform parameters. This code
    // follows the argument packing convention in CodeGen_GPU_Host and
    // CodeGen_OpenGL_Dev
    int num_uniform_floats = 0;
    int num_uniform_ints = 0;

    Argument *kernel_arg = kernel->arguments;
    for (int i = 0; args[i]; i++, kernel_arg = kernel_arg->next) {

        // Check for a mismatch between the number of arguments declared in the
        // fragment shader source header and the number passed to this function
        if (!kernel_arg) {
            error(user_context)
                << "Too many arguments passed to halide_opengl_run\n"
                << "Argument " << i << ": size=" << i << " value=" << args[i];
            return 1;
        }

        // Count the number of float and int uniform parameters.
        if (kernel_arg->kind == Argument::Uniform) {
            switch (kernel_arg->type) {
                case Argument::Float:
                // Integer parameters less than 32 bits wide are passed as
                // normalized float values
                case Argument::Int8:
                case Argument::UInt8:
                case Argument::Int16:
                case Argument::UInt16:
                    ++num_uniform_floats;
                    break;
                case Argument::Bool:
                case Argument::Int32:
                case Argument::UInt32:
                    ++num_uniform_ints;
                    break;
                default:
                    error(user_context) << "GLSL: Encountered invalid kernel argument type";
                    return 1;
            }
        }
    }

    // Pad up to a multiple of four
    int num_padded_uniform_floats = (num_uniform_floats + 0x3) & ~0x3;
    int num_padded_uniform_ints   = (num_uniform_ints + 0x3) & ~0x3;

    // Allocate storage for the packed arguments
    float uniform_float[num_padded_uniform_floats];
    int   uniform_int[num_padded_uniform_ints];

    bool bind_render_targets = true;

    // Copy input arguments to corresponding GLSL uniforms.
    GLint num_active_textures = 0;
    int uniform_float_idx = 0;
    int uniform_int_idx = 0;

    kernel_arg = kernel->arguments;
    for (int i = 0; args[i]; i++, kernel_arg = kernel_arg->next) {

        if (kernel_arg->kind == Argument::Outbuf) {
            halide_assert(user_context, is_buffer[i] && "OpenGL Outbuf argument is not a buffer.")
            // Check if the output buffer will be bound by the client instead of
            // the Halide runtime
            GLuint tex = *((GLuint *)halide_get_device_handle((uint64_t)args[i]));
            if (tex == (GLuint)HALIDE_OPENGL_CLIENT_BOUND) {
                bind_render_targets = false;
            }
            // Outbuf textures are handled explicitly below
            continue;
        } else if (kernel_arg->kind == Argument::Inbuf) {
            halide_assert(user_context, is_buffer[i] && "OpenGL Inbuf argument is not a buffer.")
            GLint loc =
                global_state.GetUniformLocation(kernel->program_id, kernel_arg->name);
            if (global_state.CheckAndReportError(user_context, "halide_opengl_run GetUniformLocation(InBuf)")) {
                return 1;
            }
            if (loc == -1) {
                error(user_context) << "No sampler defined for input texture.";
                return 1;
            }
            GLuint tex = *((GLuint *)halide_get_device_handle((uint64_t)args[i]));
            global_state.ActiveTexture(GL_TEXTURE0 + num_active_textures);
            global_state.BindTexture(GL_TEXTURE_2D, tex);
            global_state.Uniform1iv(loc, 1, &num_active_textures);

            // Textures not created by the Halide runtime might not have
            // parameters set, or might have had parameters set differently 
            global_state.TexParameteri(GL_TEXTURE_2D, GL_TEXTURE_MIN_FILTER, GL_NEAREST);
            global_state.TexParameteri(GL_TEXTURE_2D, GL_TEXTURE_MAG_FILTER, GL_NEAREST);
            global_state.TexParameteri(GL_TEXTURE_2D, GL_TEXTURE_WRAP_S, GL_CLAMP_TO_EDGE);
            global_state.TexParameteri(GL_TEXTURE_2D, GL_TEXTURE_WRAP_T, GL_CLAMP_TO_EDGE);

            num_active_textures++;
            // TODO: check maximum number of active textures
        } else if (kernel_arg->kind == Argument::Uniform) {
            // Copy the uniform parameter into the packed scalar list
            // corresponding to its type.

            // Note: small integers are represented as floats in GLSL.
            switch (kernel_arg->type) {
            case Argument::Float:
                uniform_float[uniform_float_idx++] = *(float*)args[i];
                break;
            case Argument::Bool:
                uniform_int[uniform_int_idx++] = *((bool*)args[i]) ? 1 : 0;
                break;
            case Argument::Int8:
                uniform_float[uniform_float_idx++] = *((int8_t*)args[i]);
                break;
            case Argument::UInt8:
                uniform_float[uniform_float_idx++] = *((uint8_t*)args[i]);
                break;
            case Argument::Int16: {
                uniform_float[uniform_float_idx++] = *((int16_t*)args[i]);
                break;
            }
            case Argument::UInt16: {
                uniform_float[uniform_float_idx++] = *((uint16_t*)args[i]);
                break;
            }
            case Argument::Int32: {
                uniform_int[uniform_int_idx++] = *((int32_t*)args[i]);
                break;
            }
            case Argument::UInt32: {
                uint32_t value = *((uint32_t*)args[i]);
                if (value > 0x7fffffff) {
                    error(user_context)
                        << "OpenGL: argument '" << kernel_arg->name << "' is too large for GLint";
                    return -1;
                }
                uniform_int[uniform_int_idx++] = static_cast<GLint>(value);
                break;
            }
            case Argument::Void:
                error(user_context) <<"OpenGL: Encountered invalid kernel argument type";
                return 1;
            }
        }
    }

    if (kernel_arg) {
        error(user_context) << "Too few arguments passed to halide_opengl_run";
        return 1;
    }

    // Set the packed uniform int parameters
    for (int idx = 0; idx != num_padded_uniform_ints; idx += 4) {

        // Produce the uniform parameter name without using the std library.
        Printer<StringStreamPrinter,16> name(user_context);
        name << "_uniformi" << (idx/4);

        GLint loc = global_state.GetUniformLocation(kernel->program_id, name.str());
        if (global_state.CheckAndReportError(user_context, "halide_opengl_run GetUniformLocation")) {
            return 1;
        }
        if (loc == -1) {
            // Argument was probably optimized away by GLSL compiler.
            continue;
        }

        global_state.Uniform4iv(loc,1,&uniform_int[idx]);
    }

    // Set the packed uniform float parameters
    for (int idx = 0; idx != num_padded_uniform_floats; idx += 4) {

        // Produce the uniform parameter name without using the std library.
        Printer<StringStreamPrinter,16> name(user_context);
        name << "_uniformf" << (idx/4);

        GLint loc = global_state.GetUniformLocation(kernel->program_id, name.str());
        if (global_state.CheckAndReportError(user_context, "halide_opengl_run GetUniformLocation(2)")) {
            return 1;
        }
        if (loc == -1) {
            // Argument was probably optimized away by GLSL compiler.
            continue;
        }

        global_state.Uniform4fv(loc,1,&uniform_float[idx]);
    }

    // Prepare framebuffer for rendering to output textures.
    GLint output_min[2] = { 0, 0 };
    GLint output_extent[2] = { 0, 0 };

    if (bind_render_targets) {
        global_state.BindFramebuffer(GL_FRAMEBUFFER, global_state.framebuffer_id);
    }

    global_state.Disable(GL_CULL_FACE);
    global_state.Disable(GL_DEPTH_TEST);

    GLint num_output_textures = 0;
    kernel_arg = kernel->arguments;
    for (int i = 0; args[i]; i++, kernel_arg = kernel_arg->next) {
        if (kernel_arg->kind != Argument::Outbuf) continue;

        halide_assert(user_context, is_buffer[i] && "OpenGL Outbuf argument is not a buffer.")

        // TODO: GL_MAX_COLOR_ATTACHMENTS
        if (num_output_textures >= 1) {
            error(user_context)
                << "OpenGL ES 2.0 only supports one single output texture";
            return 1;
        }

        GLuint tex = *((GLuint *)halide_get_device_handle((uint64_t)args[i]));

        // Check to see if the object name is actually a FBO
        if (bind_render_targets) {
            debug(user_context)
                << "Output texture " << num_output_textures << ": " << tex << "\n";
            global_state.FramebufferTexture2D(GL_FRAMEBUFFER,
                                    GL_COLOR_ATTACHMENT0 + num_output_textures,
                                    GL_TEXTURE_2D, tex, 0);
            if (global_state.CheckAndReportError(user_context, "halide_opengl_run FramebufferTexture2D")) {
                return 1;
            }
        }

        TextureInfo *texinfo = find_texture(tex);
        if (!texinfo) {
            error(user_context) << "Undefined output texture";
            return 1;
        }
        output_min[0] = texinfo->min[0];
        output_min[1] = texinfo->min[1];
        output_extent[0] = texinfo->extent[0];
        output_extent[1] = texinfo->extent[1];
        num_output_textures++;
    }
    // TODO: GL_MAX_DRAW_BUFFERS
    if (num_output_textures == 0) {
        error(user_context) << "halide_opengl_run: kernel has no output\n";
        // TODO: cleanup
        return 1;
    } else if (num_output_textures > 1) {
        if (global_state.DrawBuffers) {
            GLenum *draw_buffers = (GLenum*)
                malloc(num_output_textures * sizeof(GLenum));
            for (int i=0; i<num_output_textures; i++)
                draw_buffers[i] = GL_COLOR_ATTACHMENT0 + i;
            global_state.DrawBuffers(num_output_textures, draw_buffers);
            free(draw_buffers);

            if (global_state.CheckAndReportError(user_context, "halide_opengl_run DrawBuffers")) {
                return 1;
            }
        } else {
            error(user_context) << "halide_opengl_run: kernel has more than one output and DrawBuffers is not available (earlier than GL ES 3.0?).\n";
            // TODO: cleanup
            return 1;
        }
    }

    if (bind_render_targets) {
        // Check that framebuffer is set up correctly
        GLenum status = global_state.CheckFramebufferStatus(GL_FRAMEBUFFER);
        if (global_state.CheckAndReportError(user_context, "halide_opengl_run CheckFramebufferStatus")) {
            return 1;
        }
        if (status != GL_FRAMEBUFFER_COMPLETE) {
            error(user_context)
                << "Setting up GL framebuffer " << global_state.framebuffer_id
                << " failed (" << status << ")";
            // TODO: cleanup
            return 1;
        }
    }

    // Set vertex attributes
    GLint loc = global_state.GetUniformLocation(kernel->program_id, "output_extent");
    global_state.Uniform2iv(loc, 1, output_extent);
    if (global_state.CheckAndReportError(user_context, "halide_opengl_run Uniform2iv(output_extent)")) {
        return 1;
    }
    loc = global_state.GetUniformLocation(kernel->program_id, "output_min");
    global_state.Uniform2iv(loc, 1, output_min);
    if (global_state.CheckAndReportError(user_context, "halide_opengl_run Uniform2iv(output_min)")) {
        return 1;
    }

#if 0 // DEBUG_RUNTIME
    debug(user_context) << "output_extent: " << output_extent[0] << "," << output_extent[1] << "\n";
    debug(user_context) << "output_min: " << output_min[0] << "," << output_min[1] << "\n";
#endif

    // TODO(abestephensg): Sort coordinate dimensions when the linear solver is integrated
    // Sort the coordinates

    // Construct an element buffer using the sorted vertex order
    int width = num_coords_dim0;
    int height = num_coords_dim1;

    int vertex_buffer_size = width*height*num_padded_attributes;

    int element_buffer_size = (width-1)*(height-1)*6;
    int element_buffer[element_buffer_size];
    
    int idx = 0;
    for (int h=0;h!=(height-1);++h) {
        for (int w=0;w!=(width-1);++w) {

            // TODO(abestephensg): Use sorted coordinates when integrated
            int v = w+h*width;
            element_buffer[idx++] = v;
            element_buffer[idx++] = v+1;
            element_buffer[idx++] = v+width+1;
            
            element_buffer[idx++] = v+width+1;
            element_buffer[idx++] = v+width;
            element_buffer[idx++] = v;
        }
    }
    

#if 0 // DEBUG_RUNTIME
    debug(user_context) << "Vertex buffer:";
    for (int i=0;i!=vertex_buffer_size;++i) {
        if (!(i%num_padded_attributes)) {
          debug(user_context) << "\n";
        }
        debug(user_context) << vertex_buffer[i] << " ";
    }
    debug(user_context) << "\n";
    debug(user_context) << "\n";
    
    debug(user_context) << "Element buffer:";
    for (int i=0;i!=element_buffer_size;++i) {
        if (!(i%3)) {
            debug(user_context) << "\n";
        }        
        debug(user_context) << element_buffer[i] << " ";
    }
    debug(user_context) << "\n";
#endif 
    
    // Setup viewport
    global_state.Viewport(0, 0, output_extent[0], output_extent[1]);

    // Setup the vertex and element buffers
    GLuint vertex_array_object = 0;
    if (global_state.have_vertex_array_objects) {
        global_state.GenVertexArrays(1,&vertex_array_object);
        global_state.BindVertexArray(vertex_array_object);
    }

    GLuint vertex_buffer_id;
    global_state.GenBuffers(1,&vertex_buffer_id);
    global_state.BindBuffer(GL_ARRAY_BUFFER, vertex_buffer_id);
    global_state.BufferData(GL_ARRAY_BUFFER, sizeof(float)*vertex_buffer_size, vertex_buffer, GL_STATIC_DRAW);
    if (global_state.CheckAndReportError(user_context, "halide_opengl_run vertex BufferData et al")) {
        return 1;
    }
    
    GLuint element_buffer_id;
    global_state.GenBuffers(1,&element_buffer_id);
    global_state.BindBuffer(GL_ELEMENT_ARRAY_BUFFER, element_buffer_id);
    global_state.BufferData(GL_ELEMENT_ARRAY_BUFFER, sizeof(float)*element_buffer_size, element_buffer, GL_STATIC_DRAW);
    if (global_state.CheckAndReportError(user_context, "halide_opengl_run element BufferData et al")) {
        return 1;
    }

    // The num_padded_attributes argument is the number of vertex attributes,
    // including the spatial x and y coordinates, padded up to a multiple of
    // four so that the attributes may be packed into vec4 slots.
    int num_packed_attributes = num_padded_attributes/4;

    // Set up the per vertex attributes
    GLint attrib_ids[num_packed_attributes];

    for (int i=0;i!=num_packed_attributes;i++) {

        // The attribute names can synthesized by the runtime based on the
        // number of packed varying attributes
        Printer<StringStreamPrinter> attribute_name(user_context);
        attribute_name << "_varyingf" << i << "_attrib";

        // TODO(abstephensg): Switch to glBindAttribLocation
        GLint attrib_id = global_state.GetAttribLocation(kernel->program_id, attribute_name.buf);
        attrib_ids[i] = attrib_id;

        // Check to see if the varying attribute was simplified out of the
        // program by the GLSL compiler.
        if (attrib_id == -1) {
          continue;
        }

        global_state.VertexAttribPointer(attrib_id, 4, GL_FLOAT, GL_FALSE /* Normalized */, sizeof(GLfloat)*num_padded_attributes, (void*)(i*sizeof(GLfloat)*4));
        if (global_state.CheckAndReportError(user_context, "halide_opengl_run VertexAttribPointer et al")) {
            return 1;
        }
        
        global_state.EnableVertexAttribArray(attrib_id);
        if (global_state.CheckAndReportError(user_context, "halide_opengl_run EnableVertexAttribArray et al")) {
            return 1;
        }
    }


    // Draw the scene
    global_state.DrawElements(GL_TRIANGLES, element_buffer_size, GL_UNSIGNED_INT, NULL);
    if (global_state.CheckAndReportError(user_context, "halide_opengl_run DrawElements et al")) {
        return 1;
    }
    
    for (int i=0;i!=num_packed_attributes;++i) {
        if (attrib_ids[i] != -1)
            global_state.DisableVertexAttribArray(attrib_ids[i]);
    }

    // Cleanup
    for (int i = 0; i < num_active_textures; i++) {
        global_state.ActiveTexture(GL_TEXTURE0 + i);
        global_state.BindTexture(GL_TEXTURE_2D, 0);
    }

    if (bind_render_targets) {
        global_state.BindFramebuffer(GL_FRAMEBUFFER, 0);
    }

    global_state.BindBuffer(GL_ARRAY_BUFFER, 0);
    global_state.BindBuffer(GL_ELEMENT_ARRAY_BUFFER, 0);

    if (global_state.have_vertex_array_objects) {
        global_state.BindVertexArray(0);
        global_state.DeleteVertexArrays(1,&vertex_array_object);
    }

    global_state.DeleteBuffers(1,&vertex_buffer_id);
    global_state.DeleteBuffers(1,&element_buffer_id);

    return 0;
}

WEAK int halide_opengl_device_sync(void *user_context, struct buffer_t *) {
    if (!global_state.initialized) {
        error(user_context) << "OpenGL runtime not initialized (halide_opengl_device_sync).";
        return 1;
    }
    // TODO: glFinish()
    return 0;
}

// Called at the beginning of a code block generated by Halide. This function
// is responsible for setting up the OpenGL environment and compiling the GLSL
// code into a fragment shader.
WEAK int halide_opengl_initialize_kernels(void *user_context, void **state_ptr,
                                          const char *src, int size) {
    if (int error = halide_opengl_init(user_context)) {
        return error;
    }

    ModuleState **state = (ModuleState **)state_ptr;
    ModuleState *module = *state;
    if (!module) {
        module = (ModuleState *)malloc(sizeof(ModuleState));
        module->kernel = NULL;
        module->next = state_list;
        state_list = module;
        *state = module;
    }

    KernelInfo *kernel = module->kernel;
    if (!kernel) {
        kernel = create_kernel(user_context, src, size);
        if (!kernel) {
            error(user_context) << "Invalid kernel: " << src;
            return -1;
        }
        module->kernel = kernel;
    }

    if (kernel->program_id == 0) {
        // Create the vertex shader the runtime will output boilerplate for the
        // vertex shader based on a fixed program plus arguments obtained from
        // the comment header passed in the fragment shader. Since there is a
        // relatively small number of vertices (i.e. usually only four) per
        // vertex expressions interpolated by varying attributes are evaluated
        // by host code on the CPU and passed to the GPU as values in the
        // vertex buffer.
        enum { PrinterLength = 1024*256 };
        Printer<StringStreamPrinter,PrinterLength> vertex_src(user_context);

        // Count the number of varying attributes, this is 2 for the spatial
        // x and y coordinates, plus the number of scalar varying attribute
        // expressions pulled out of the fragment shader.
        int num_varying_float = 2;

        for (Argument* arg = kernel->arguments; arg; arg=arg->next) {
            if (arg->kind == Argument::Varying)
                ++num_varying_float;
        }

        int num_packed_varying_float = ((num_varying_float + 3) & ~0x3) / 4;

        for (int i = 0; i != num_packed_varying_float; ++i) {
            vertex_src << "attribute vec4 _varyingf" << i << "_attrib;\n";
            vertex_src << "varying   vec4 _varyingf" << i << ";\n";
        }
        
        vertex_src << "uniform ivec2 output_min;\n"
                   << "uniform ivec2 output_extent;\n"
                   << "void main() {\n"

                   // Host codegen always passes the spatial vertex coordinates
                   // in the first two elements of the _varyingf0_attrib
                   << "    vec2 position = vec2(_varyingf0_attrib[0], _varyingf0_attrib[1]);\n"
                   << "    gl_Position = vec4(position, 0.0, 1.0);\n"
                   << "    vec2 texcoord = 0.5 * position + 0.5;\n"
                   << "    vec2 pixcoord = texcoord * vec2(output_extent.xy) + vec2(output_min.xy);\n";

        // Copy through all of the varying attributes
        for (int i = 0; i != num_packed_varying_float; ++i) {
            vertex_src << "    _varyingf" << i << " = _varyingf" << i << "_attrib;\n";
        }

        vertex_src << "    _varyingf0.xy = pixcoord;\n";

        vertex_src << "}\n";

        // Check to see if there was sufficient storage for the vertex program.
        if (vertex_src.size() >= PrinterLength) {
            error(user_context) << "Vertex shader source truncated";
            return 1;
        }
        
        // Initialize vertex shader.
        GLuint vertex_shader_id = make_shader(user_context,
                                              GL_VERTEX_SHADER, vertex_src.buf, NULL);
        if (vertex_shader_id == 0) {
            halide_error(user_context, "Failed to create vertex shader");
            return 1;
        }
        
        // Create the fragment shader
        GLuint fragment_shader_id = make_shader(user_context, GL_FRAGMENT_SHADER,
                                                kernel->source, NULL);
        // Link GLSL program
        GLuint program = global_state.CreateProgram();
        global_state.AttachShader(program, vertex_shader_id);
        global_state.AttachShader(program, fragment_shader_id);
        global_state.LinkProgram(program);

        // Release the individual shaders
        global_state.DeleteShader(vertex_shader_id);
        global_state.DeleteShader(fragment_shader_id);
        
        GLint status;
        global_state.GetProgramiv(program, GL_LINK_STATUS, &status);
        if (!status) {
            GLint log_len;
            global_state.GetProgramiv(program, GL_INFO_LOG_LENGTH, &log_len);
            char *log = (char*) malloc(log_len);
            global_state.GetProgramInfoLog(program, log_len, NULL, log);
            debug(user_context) << "Could not link GLSL program:\n"
                                << log << "\n";
            free(log);
            global_state.DeleteProgram(program);
            return -1;
        }
        kernel->program_id = program;
    }
    return 0;
}

WEAK const halide_device_interface *halide_opengl_device_interface() {
    return &opengl_device_interface;
}

WEAK void halide_opengl_context_lost(void *user_context) {
    if (!global_state.initialized) return;

    debug(user_context) << "halide_opengl_context_lost\n";
    for (ModuleState *mod = state_list; mod; mod = mod->next) {
        // Reset program handle to force recompilation.
        mod->kernel->program_id = 0;
    }

    TextureInfo *tex = global_state.textures;
    while (tex) {
        TextureInfo *next = tex->next;
        free(tex);
        tex = next;
    }

    global_state.init();
    return;
}

WEAK int halide_opengl_wrap_texture(void *user_context, struct buffer_t *buf, uintptr_t texture_id) {
    halide_assert(user_context, buf->dev == 0);
    if (buf->dev != 0) {
        return -2;
    }
    buf->dev = halide_new_device_wrapper(texture_id, &opengl_device_interface);
    if (buf->dev == 0) {
        return -1;
    }
    return 0;
}

WEAK uintptr_t halide_opengl_detach_texture(void *user_context, struct buffer_t *buf) {
    if (buf->dev == NULL) {
        return 0;
    }
    halide_assert(user_context, halide_get_device_interface(buf->dev) == &opengl_device_interface);
    uint64_t texture_id = halide_get_device_handle(buf->dev);
    halide_delete_device_wrapper(buf->dev);
    buf->dev = 0;
    return (uintptr_t)texture_id;
}

WEAK uintptr_t halide_opengl_get_texture(void *user_context, struct buffer_t *buf) {
    if (buf->dev == NULL) {
        return 0;
    }
    halide_assert(user_context, halide_get_device_interface(buf->dev) == &opengl_device_interface);
    uint64_t texture_id = halide_get_device_handle(buf->dev);
    return (uintptr_t)texture_id;
}

// This function is called to populate the buffer_t.dev field with a constant
// indicating that the OpenGL object corresponding to the buffer_t is bound by
// the app and not by the Halide runtime. For example, the buffer_t may be
// backed by an FBO already bound by the application.
WEAK uint64_t halide_opengl_output_client_bound() {
    return HALIDE_OPENGL_CLIENT_BOUND;
}

namespace {
__attribute__((destructor))
WEAK void halide_opengl_cleanup() {
    halide_opengl_device_release(NULL);
}
}

} // extern "C"


namespace Halide { namespace Runtime { namespace Internal { namespace OpenGL {

WEAK halide_device_interface opengl_device_interface = {
    halide_use_jit_module,
    halide_release_jit_module,
    halide_opengl_device_malloc,
    halide_opengl_device_free,
    halide_opengl_device_sync,
    halide_opengl_device_release,
    halide_opengl_copy_to_host,
    halide_opengl_copy_to_device,
};

}}}} // namespace Halide::Runtime::Internal::OpenGL<|MERGE_RESOLUTION|>--- conflicted
+++ resolved
@@ -251,8 +251,6 @@
 
 WEAK GLuint make_shader(void *user_context, GLenum type,
                         const char *source, GLint *length) {
-<<<<<<< HEAD
-
 #ifdef DEBUG_RUNTIME
     // Output the shader source with a larger statically sized printer
     // TODO: The debug(..) printer should changed to handle dynamically sized
@@ -260,9 +258,6 @@
     Printer<BasicPrinter,4*1024>(user_context)
                         << ((type == GL_VERTEX_SHADER) ? "GL_VERTEX_SHADER" : "GL_FRAGMENT_SHADER")
                         << " SOURCE:\n"
-=======
-    debug(user_context) << "SHADER SOURCE:\n"
->>>>>>> b7a67452
                         << source << "\n";
 #endif
 
@@ -486,7 +481,6 @@
 }
 
 WEAK bool extension_supported(void *user_context, const char *name) {
-<<<<<<< HEAD
     // Iterate over space delimited extension strings. Note that glGetStringi
     // is not part of GL ES 2.0
     const char *start = (const char *)ST.GetString(GL_EXTENSIONS);
@@ -499,30 +493,6 @@
         if ((pos == start || pos[-1] == ' ') &&
             (*end == ' ' || *end == '\0')) {
             return true;
-=======
-    if (global_state.major_version >= 3) {
-        GLint num_extensions = 0;
-        global_state.GetIntegerv(GL_NUM_EXTENSIONS, &num_extensions);
-        for (int i = 0; i < num_extensions; i++) {
-            const char *ext = (const char *)global_state.GetStringi(GL_EXTENSIONS, i);
-            if (strcmp(ext, name) == 0) {
-                return true;
-            }
-        }
-    } else {
-        const char *start = (const char *)global_state.GetString(GL_EXTENSIONS);
-        if (!start) {
-            return false;
-        }
-        while (const char *pos = strstr(start, name)) {
-            const char *end = pos + strlen(name);
-            // Ensure the found match is a full word, not a substring.
-            if ((pos == start || pos[-1] == ' ') &&
-                (*end == ' ' || *end == '\0')) {
-                return true;
-            }
-            start = end;
->>>>>>> b7a67452
         }
         start = end;
     }
