#ifndef HALIDE_HALIDERUNTIME_H
#define HALIDE_HALIDERUNTIME_H

#ifndef COMPILING_HALIDE_RUNTIME
#include <stddef.h>
#include <stdint.h>
#include <string.h>
#else
#include "runtime_internal.h"
#endif

#ifdef __cplusplus
// Forward declare type to allow naming typed handles.
// See Type.h for documentation.
template<typename T> struct halide_handle_traits;
#endif

#ifdef __cplusplus
extern "C" {
#endif

/** \file
 *
 * This file declares the routines used by Halide internally in its
 * runtime. On platforms that support weak linking, these can be
 * replaced with user-defined versions by defining an extern "C"
 * function with the same name and signature.
 *
 * When doing Just In Time (JIT) compilation methods on the Func being
 * compiled must be called instead. The corresponding methods are
 * documented below.
 *
 * All of these functions take a "void *user_context" parameter as their
 * first argument; if the Halide kernel that calls back to any of these
 * functions has been compiled with the UserContext feature set on its Target,
 * then the value of that pointer passed from the code that calls the
 * Halide kernel is piped through to the function.
 *
 * Some of these are also useful to call when using the default
 * implementation. E.g. halide_shutdown_thread_pool.
 *
 * Note that even on platforms with weak linking, some linker setups
 * may not respect the override you provide. E.g. if the override is
 * in a shared library and the halide object files are linked directly
 * into the output, the builtin versions of the runtime functions will
 * be called. See your linker documentation for more details. On
 * Linux, LD_DYNAMIC_WEAK=1 may help.
 *
 */


/** Print a message to stderr. Main use is to support HL_TRACE
 * functionality, print, and print_when calls. Also called by the default
 * halide_error.  This function can be replaced in JITed code by using
 * halide_custom_print and providing an implementation of halide_print
 * in AOT code. See Func::set_custom_print.
 */
// @{
extern void halide_print(void *user_context, const char *);
typedef void (*halide_print_t)(void *, const char *);
extern halide_print_t halide_set_custom_print(halide_print_t print);
// @}

/** Halide calls this function on runtime errors (for example bounds
 * checking failures). This function can be replaced in JITed code by
 * using Func::set_error_handler, or in AOT code by calling
 * halide_set_error_handler. In AOT code on platforms that support
 * weak linking (i.e. not Windows), you can also override it by simply
 * defining your own halide_error.
 */
// @{
extern void halide_error(void *user_context, const char *);
typedef void (*halide_error_handler_t)(void *, const char *);
extern halide_error_handler_t halide_set_error_handler(halide_error_handler_t handler);
// @}

/** These are allocated statically inside the runtime, hence the fixed
 * size. They must be initialized with zero. The first time
 * halide_mutex_lock is called, the lock must be initialized in a
 * thread safe manner. This incurs a small overhead for a once
 * mechanism, but makes the lock reliably easy to setup and use
 * without depending on e.g. C++ constructor logic.
 */
struct halide_mutex {
    uint64_t _private[8];
};

/** A basic set of mutex functions, which call platform specific code
 * for mutual exclusion.
 */
//@{
extern void halide_mutex_lock(struct halide_mutex *mutex);
extern void halide_mutex_unlock(struct halide_mutex *mutex);
extern void halide_mutex_cleanup(struct halide_mutex *mutex_arg);
//@}

/** Define halide_do_par_for to replace the default thread pool
 * implementation. halide_shutdown_thread_pool can also be called to
 * release resources used by the default thread pool on platforms
 * where it makes sense. (E.g. On Mac OS, Grand Central Dispatch is
 * used so %Halide does not own the threads backing the pool and they
 * cannot be released.)  See Func::set_custom_do_task and
 * Func::set_custom_do_par_for. Should return zero if all the jobs
 * return zero, or an arbitrarily chosen return value from one of the
 * jobs otherwise.
 */
//@{
typedef int (*halide_task_t)(void *user_context, int task_number, uint8_t *closure);
extern int halide_do_par_for(void *user_context,
			     halide_task_t task,
			     int min, int size, uint8_t *closure);
extern void halide_shutdown_thread_pool();
//@}

/** Set a custom method for performing a parallel for loop. Returns
 * the old do_par_for handler. */
typedef int (*halide_do_par_for_t)(void *, halide_task_t, int, int, uint8_t*);
extern halide_do_par_for_t halide_set_custom_do_par_for(halide_do_par_for_t do_par_for);

/** If you use the default do_par_for, you can still set a custom
 * handler to perform each individual task. Returns the old handler. */
typedef int (*halide_do_task_t)(void *, halide_task_t, int, uint8_t *);
extern halide_do_task_t halide_set_custom_do_task(halide_do_task_t do_task);

/** Spawn a thread, independent of halide's thread pool. */
extern void halide_spawn_thread(void *user_context, void (*f)(void *), void *closure);

/** Set the number of threads used by Halide's thread pool. No effect
 * on OS X or iOS. If changed after the first use of a parallel Halide
 * routine, shuts down and then reinitializes the thread pool. */
extern void halide_set_num_threads(int n);

/** Halide calls these functions to allocate and free memory. To
 * replace in AOT code, use the halide_set_custom_malloc and
 * halide_set_custom_free, or (on platforms that support weak
 * linking), simply define these functions yourself. In JIT-compiled
 * code use Func::set_custom_allocator.
 *
 * Note that halide_malloc must return a pointer aligned to the
 * maximum meaningful alignment for the platform for the purpose of
 * vector loads and stores. The default implementation uses 32-byte
 * alignment, which is safe for arm and x86. Additionally, it must be
 * safe to read at least 8 bytes before the start and beyond the
 * end.
 */
//@{
extern void *halide_malloc(void *user_context, size_t x);
extern void halide_free(void *user_context, void *ptr);
typedef void *(*halide_malloc_t)(void *, size_t);
typedef void (*halide_free_t)(void *, void *);
extern halide_malloc_t halide_set_custom_malloc(halide_malloc_t user_malloc);
extern halide_free_t halide_set_custom_free(halide_free_t user_free);
//@}

/** Called when debug_to_file is used inside %Halide code.  See
 * Func::debug_to_file for how this is called
 *
 * Cannot be replaced in JITted code at present.
 */
extern int32_t halide_debug_to_file(void *user_context, const char *filename,
                                    int32_t type_code,
                                    struct buffer_t *buf);


enum halide_trace_event_code {halide_trace_load = 0,
                              halide_trace_store = 1,
                              halide_trace_begin_realization = 2,
                              halide_trace_end_realization = 3,
                              halide_trace_produce = 4,
                              halide_trace_update = 5,
                              halide_trace_consume = 6,
                              halide_trace_end_consume = 7,
                              halide_trace_begin_pipeline = 8,
                              halide_trace_end_pipeline = 9};

// TODO: Update to use halide_type_t
// Tracking issue filed here: https://github.com/halide/Halide/issues/980
#pragma pack(push, 1)
struct halide_trace_event {
    const char *func;
    enum halide_trace_event_code event;
    int32_t parent_id;
    int32_t type_code;
    int32_t bits;
    int32_t vector_width;
    int32_t value_index;
    void *value;
    int32_t dimensions;
    int32_t *coordinates;
};
#pragma pack(pop)

/** Called when Funcs are marked as trace_load, trace_store, or
 * trace_realization. See Func::set_custom_trace. The default
 * implementation either prints events via halide_printf, or if
 * HL_TRACE_FILE is defined, dumps the trace to that file in a
 * yet-to-be-documented binary format (see src/runtime/tracing.cpp to
 * reverse engineer the format). If the trace is going to be large,
 * you may want to make the file a named pipe, and then read from that
 * pipe into gzip.
 *
 * halide_trace returns a unique ID which will be passed to future
 * events that "belong" to the earlier event as the parent id. The
 * ownership hierarchy looks like:
 *
 * begin_realization
 *    produce
 *      store
 *      update
 *      load/store
 *      consume
 *      load
 *      end_consume
 *    end_realization
 *
 * Threading means that ownership cannot be inferred from the ordering
 * of events. There can be many active realizations of a given
 * function, or many active productions for a single
 * realization. Within a single production, the ordering of events is
 * meaningful.
 */
// @}
extern int32_t halide_trace(void *user_context, const struct halide_trace_event *event);
typedef int32_t (*halide_trace_t)(void *user_context, const struct halide_trace_event *);
extern halide_trace_t halide_set_custom_trace(halide_trace_t trace);
// @}

/** Set the file descriptor that Halide should write binary trace
 * events to. If called with 0 as the argument, Halide outputs trace
 * information to stdout in a human-readable format. If never called,
 * Halide checks the for existence of an environment variable called
 * HL_TRACE_FILE and opens that file. If HL_TRACE_FILE is not defined,
 * it outputs trace information to stdout in a human-readable
 * format. */
extern void halide_set_trace_file(int fd);

/** Halide calls this to retrieve the file descriptor to write binary
 * trace events to. The default implementation returns the value set
 * by halide_set_trace_file. Implement it yourself if you wish to use
 * a custom file descriptor per user_context. Return zero from your
 * implementation to tell Halide to print human-readable trace
 * information to stdout. */
extern int halide_get_trace_file(void *user_context);

/** If tracing is writing to a file. This call closes that file
 * (flushing the trace). Returns zero on success. */
extern int halide_shutdown_trace();

/** All Halide GPU or device backend implementations much provide an interface
 * to be used with halide_device_malloc, etc.
 */
struct halide_device_interface_t;

/** Release all data associated with the current GPU backend, in particular
 * all resources (memory, texture, context handles) allocated by Halide. Must
 * be called explicitly when using AOT compilation. */
extern void halide_device_release(void *user_context, const halide_device_interface_t *device_interface);

/** Copy image data from device memory to host memory. This must be called
 * explicitly to copy back the results of a GPU-based filter. */
extern int halide_copy_to_host(void *user_context, struct halide_buffer_t *buf);

/** Copy image data from host memory to device memory. This should not
 * be called directly; Halide handles copying to the device
 * automatically.  If interface is NULL and the bug has a non-zero dev
 * field, the device associated with the dev handle will be
 * used. Otherwise if the dev field is 0 and interface is NULL, an
 * error is returned. */
extern int halide_copy_to_device(void *user_context, struct halide_buffer_t *buf,
                                 const halide_device_interface_t *device_interface);

/** Wait for current GPU operations to complete. Calling this explicitly
 * should rarely be necessary, except maybe for profiling. */
extern int halide_device_sync(void *user_context, struct halide_buffer_t *buf);

/** Allocate device memory to back a halide_buffer_t. */
extern int halide_device_malloc(void *user_context, struct halide_buffer_t *buf, const halide_device_interface_t *device_interface);

extern int halide_device_free(void *user_context, struct halide_buffer_t *buf);

/** Selects which gpu device to use. 0 is usually the display
 * device. If never called, Halide uses the environment variable
 * HL_GPU_DEVICE. If that variable is unset, Halide uses the last
 * device. Set this to -1 to use the last device. */
extern void halide_set_gpu_device(int n);

/** Halide calls this to get the desired halide gpu device
 * setting. Implement this yourself to use a different gpu device per
 * user_context. The default implementation returns the value set by
 * halide_set_gpu_device, or the environment variable
 * HL_GPU_DEVICE. */
extern int halide_get_gpu_device(void *user_context);

/** Set the soft maximum amount of memory, in bytes, that the LRU
 *  cache will use to memoize Func results.  This is not a strict
 *  maximum in that concurrency and simultaneous use of memoized
 *  reults larger than the cache size can both cause it to
 *  temporariliy be larger than the size specified here.
 */
extern void halide_memoization_cache_set_size(int64_t size);

/** Given a cache key for a memoized result, currently constructed
 *  from the Func name and top-level Func name plus the arguments of
 *  the computation, determine if the result is in the cache and
 *  return it if so. (The internals of the cache key should be
 *  considered opaque by this function.) If this routine returns true,
 *  it is a cache miss. Otherwise, it will return false and the
 *  buffers passed in will be filled, via copying, with memoized
 *  data. The last argument is a list if halide_buffer_t pointers which
 *  represents the outputs of the memoized Func. If the Func does not
 *  return a Tuple, there will only be one halide_buffer_t in the list. The
 *  tuple_count parameters determines the length of the list.
 *
 * The return values are:
 * -1: Signals an error.
 *  0: Success and cache hit.
 *  1: Success and cache miss.
 */
extern int halide_memoization_cache_lookup(void *user_context, const uint8_t *cache_key, int32_t size,
                                           halide_buffer_t *realized_bounds, int32_t tuple_count, halide_buffer_t **tuple_buffers);

/** Given a cache key for a memoized result, currently constructed
 *  from the Func name and top-level Func name plus the arguments of
 *  the computation, store the result in the cache for futre access by
 *  halide_memoization_cache_lookup. (The internals of the cache key
 *  should be considered opaque by this function.) Data is copied out
 *  from the inputs and inputs are unmodified. The last argument is a
 *  list if halide_buffer_t pointers which represents the outputs of the
 *  memoized Func. If the Func does not return a Tuple, there will
 *  only be one halide_buffer_t in the list. The tuple_count parameters
 *  determines the length of the list.
 *
 * If there is a memory allocation failure, the store does not store
 * the data into the cache.
 */
<<<<<<< HEAD
extern void halide_memoization_cache_store(void *user_context, const uint8_t *cache_key, int32_t size,
                                           halide_buffer_t *realized_bounds, int32_t tuple_count, halide_buffer_t **tuple_buffers);
=======
extern int halide_memoization_cache_store(void *user_context, const uint8_t *cache_key, int32_t size,
                                          buffer_t *realized_bounds, int32_t tuple_count, buffer_t **tuple_buffers);
>>>>>>> a7f3fcec

/** If halide_memoization_cache_lookup succeeds,
 * halide_memoization_cache_release must be called to signal the
 * storage is no longer being used by the caller. It will be passed
 * the host pointer of one the buffers returned by
 * halide_memoization_cache_lookup. That is
 * halide_memoization_cache_release will be called multiple times for
 * the case where halide_memoization_cache_lookup is handling multiple
 * buffers.  (This corresponds to memoizing a Tuple in Halide.) Note
 * that the host pointer must be sufficient to get to all information
 * the relase operation needs. The default Halide cache impleemntation
 * accomplishes this by storing extra data before the start of the user
 * modifiable host storage.
 *
 * This call is like free and does not have a failure return.
  */
extern void halide_memoization_cache_release(void *user_context, void *host);

/** Free all memory and resources associated with the memoization cache.
 * Must be called at a time when no other threads are accessing the cache.
 */
extern void halide_memoization_cache_cleanup();

/** The error codes that may be returned by a Halide pipeline. */
enum halide_error_code_t {
    /** There was no error. This is the value returned by Halide on success. */
    halide_error_code_success = 0,

    /** An uncategorized error occurred. Refer to the string passed to halide_error. */
    halide_error_code_generic_error = -1,

    /** A Func was given an explicit bound via Func::bound, but this
     * was not large enough to encompass the region that is used of
     * the Func by the rest of the pipeline. */
    halide_error_code_explicit_bounds_too_small = -2,

    /** The elem_size field of a halide_buffer_t does not match the size in
     * bytes of the type of that ImageParam. Probable type mismatch. */
    halide_error_code_bad_type = -3,

    /** A pipeline would access memory outside of the halide_buffer_t passed
     * in. */
    halide_error_code_access_out_of_bounds = -4,

    /** A halide_buffer_t was given that spans more than 2GB of memory. */
    halide_error_code_buffer_allocation_too_large = -5,

    /** A halide_buffer_t was given with extents that multiply to a number
     * greater than 2^31-1 */
    halide_error_code_buffer_extents_too_large = -6,

    /** Applying explicit constraints on the size of an input or
     * output buffer shrank the size of that buffer below what will be
     * accessed by the pipeline. */
    halide_error_code_constraints_make_required_region_smaller = -7,

    /** A constraint on a size or stride of an input or output buffer
     * was not met by the halide_buffer_t passed in. */
    halide_error_code_constraint_violated = -8,

    /** A scalar parameter passed in was smaller than its minimum
     * declared value. */
    halide_error_code_param_too_small = -9,

    /** A scalar parameter passed in was greater than its minimum
     * declared value. */
    halide_error_code_param_too_large = -10,

    /** A call to halide_malloc returned NULL. */
    halide_error_code_out_of_memory = -11,

    /** A halide_buffer_t pointer passed in was NULL. */
    halide_error_code_buffer_argument_is_null = -12,

    /** debug_to_file failed to open or write to the specified
     * file. */
    halide_error_code_debug_to_file_failed = -13,

    /** The Halide runtime encountered an error while trying to copy
     * from device to host. Turn on -debug in your target string to
     * see more details. */
    halide_error_code_copy_to_host_failed = -14,

    /** The Halide runtime encountered an error while trying to copy
     * from host to device. Turn on -debug in your target string to
     * see more details. */
    halide_error_code_copy_to_device_failed = -15,

    /** The Halide runtime encountered an error while trying to
     * allocate memory on device. Turn on -debug in your target string
     * to see more details. */
    halide_error_code_device_malloc_failed = -16,

    /** The Halide runtime encountered an error while trying to
     * synchronize with a device. Turn on -debug in your target string
     * to see more details. */
    halide_error_code_device_sync_failed = -17,

    /** The Halide runtime encountered an error while trying to free a
     * device allocation. Turn on -debug in your target string to see
     * more details. */
    halide_error_code_device_free_failed = -18,

    /** A device operation was attempted on a buffer with no device
     * interface. */
    halide_error_code_no_device_interface = -19,

    /** An error occurred when attempting to initialize the Matlab
     * runtime. */
    halide_error_code_matlab_init_failed = -20,

    /** The type of an mxArray did not match the expected type. */
    halide_error_code_matlab_bad_param_type = -21,

    /** There is a bug in the Halide compiler. */
    halide_error_code_internal_error = -22,

    /** The Halide runtime encountered an error while trying to launch
     * a GPU kernel. Turn on -debug in your target string to see more
     * details. */
    halide_error_code_device_run_failed = -23,

<<<<<<< HEAD
    /** A compiled pipeline was passed the old deprecated buffer_t
     * struct, and it could not be upgraded to a halide_buffer_t. */
    halide_error_code_failed_to_upgrade_buffer_t = -24,

    /** A compiled pipeline was passed the old deprecated buffer_t
     * struct in bounds inference mode, but the returned information
     * can't be expressed in the old buffer_t. */
    halide_error_code_failed_to_downgrade_buffer_t = -25,
=======
    /** The Halide runtime encountered a host pointer that violated
     * the alignment set for it by way of a call to
     * set_host_alignment */
    halide_error_code_unaligned_host_ptr = -24,
>>>>>>> a7f3fcec
};

/** Halide calls the functions below on various error conditions. The
 * default implementations construct an error message, call
 * halide_error, then return the matching error code above. On
 * platforms that support weak linking, you can override these to
 * catch the errors individually. */

/** A call into an extern stage for the purposes of bounds inference
 * failed. Returns the error code given by the extern stage. */
extern int halide_error_bounds_inference_call_failed(void *user_context, const char *extern_stage_name, int result);

/** A call to an extern stage failed. Returned the error code given by
 * the extern stage. */
extern int halide_error_extern_stage_failed(void *user_context, const char *extern_stage_name, int result);

/** Various other error conditions. See the enum above for a
 * description of each. */
// @{
extern int halide_error_explicit_bounds_too_small(void *user_context, const char *func_name, const char *var_name,
                                                      int min_bound, int max_bound, int min_required, int max_required);
extern int halide_error_bad_type(void *user_context, const char *func_name,
                                 uint8_t code_given, uint8_t correct_code,
                                 uint8_t bits_given, uint8_t correct_bits,
                                 uint16_t lanes_given, uint16_t correct_lanes);
extern int halide_error_access_out_of_bounds(void *user_context, const char *func_name,
                                             int dimension, int min_touched, int max_touched,
                                             int min_valid, int max_valid);
extern int halide_error_buffer_allocation_too_large(void *user_context, const char *buffer_name,
                                                    uint64_t allocation_size, uint64_t max_size);
extern int halide_error_buffer_extents_too_large(void *user_context, const char *buffer_name,
                                                 int64_t actual_size, int64_t max_size);
extern int halide_error_constraints_make_required_region_smaller(void *user_context, const char *buffer_name,
                                                                 int dimension,
                                                                 int constrained_min, int constrained_extent,
                                                                 int required_min, int required_extent);
extern int halide_error_constraint_violated(void *user_context, const char *var, int val,
                                            const char *constrained_var, int constrained_val);
extern int halide_error_param_too_small_i64(void *user_context, const char *param_name,
                                            int64_t val, int64_t min_val);
extern int halide_error_param_too_small_u64(void *user_context, const char *param_name,
                                            uint64_t val, uint64_t min_val);
extern int halide_error_param_too_small_f64(void *user_context, const char *param_name,
                                            double val, double min_val);
extern int halide_error_param_too_large_i64(void *user_context, const char *param_name,
                                            int64_t val, int64_t max_val);
extern int halide_error_param_too_large_u64(void *user_context, const char *param_name,
                                            uint64_t val, uint64_t max_val);
extern int halide_error_param_too_large_f64(void *user_context, const char *param_name,
                                            double val, double max_val);
extern int halide_error_out_of_memory(void *user_context);
extern int halide_error_buffer_argument_is_null(void *user_context, const char *buffer_name);
extern int halide_error_debug_to_file_failed(void *user_context, const char *func,
                                             const char *filename, int error_code);
<<<<<<< HEAD
extern int halide_error_failed_to_upgrade_buffer_t(void *user_context,
                                                   const char *input_name,
                                                   const char *reason);
extern int halide_error_failed_to_downgrade_buffer_t(void *user_context,
                                                     const char *input_name,
                                                     const char *reason);
=======
extern int halide_error_unaligned_host_ptr(void *user_context, const char *func_name, int alignment);

>>>>>>> a7f3fcec
// @}

/** Types in the halide type system. They can be ints, unsigned ints,
 * or floats (of various bit-widths), or a handle (which is always 64-bits).
 * Note that the int/uint/float values do not imply a specific bit width
 * (the bit width is expected to be encoded in a separate value).
 */
typedef enum halide_type_code_t
#if __cplusplus >= 201103L
: uint8_t
#endif
{
    halide_type_int = 0,   //!< signed integers
    halide_type_uint = 1,  //!< unsigned integers
    halide_type_float = 2, //!< floating point numbers
    halide_type_handle = 3 //!< opaque pointer type (void *)
} halide_type_code_t;

// Note that while __attribute__ can go before or after the declaration,
// __declspec apparently is only allowed before.
#ifndef HALIDE_ATTRIBUTE_ALIGN
    #ifdef _MSC_VER
        #define HALIDE_ATTRIBUTE_ALIGN(x) __declspec(align(x))
    #else
        #define HALIDE_ATTRIBUTE_ALIGN(x) __attribute__((aligned(x)))
    #endif
#endif

/** A runtime tag for a type in the halide type system. Can be ints,
 * unsigned ints, or floats of various bit-widths (the 'bits'
 * field). Can also be vectors of the same (by setting the 'lanes'
 * field to something larger than one). This struct should be
 * exactly 32-bits in size. */
struct halide_type_t {
    /** The basic type code: signed integer, unsigned integer, or floating point. */
#if __cplusplus >= 201103L
    HALIDE_ATTRIBUTE_ALIGN(1) halide_type_code_t code; // halide_type_code_t
#else
    HALIDE_ATTRIBUTE_ALIGN(1) uint8_t code; // halide_type_code_t
#endif

    /** The number of bits of precision of a single scalar value of this type. */
    HALIDE_ATTRIBUTE_ALIGN(1) uint8_t bits;

    /** How many elements in a vector. This is 1 for scalar types. */
    HALIDE_ATTRIBUTE_ALIGN(2) uint16_t lanes;

#ifdef __cplusplus
    /** Construct a runtime representation of a Halide type from:
     * code: The fundamental type from an enum.
     * bits: The bit size of one element.
     * lanes: The number of vector elements in the type. */
    halide_type_t(halide_type_code_t code, uint8_t bits, uint16_t lanes = 1)
        : code(code), bits(bits), lanes(lanes) {
    }

    halide_type_t() : code((halide_type_code_t)0), bits(0), lanes(0) {}

    /** Size in bytes for a single element, even if width is not 1, of this type. */
    size_t bytes() const { return (bits + 7) / 8; }

    /** Compare two types for equality */
    bool operator==(const halide_type_t &other) const {
        return (code == other.code &&
                bits == other.bits &&
                lanes == other.lanes);
    }

    bool operator!=(const halide_type_t &other) const {
        return !(*this == other);
    }
#endif
};

typedef struct halide_dimension_t {
    int32_t min, extent, stride;

    // Per-dimension flags. None are defined yet (This is reserved for future use).
    uint32_t flags;

#ifdef __cplusplus
    halide_dimension_t() : min(0), extent(0), stride(0), flags(0) {}
    halide_dimension_t(int32_t m, int32_t e, int32_t s, uint32_t f = 0) :
        min(m), extent(e), stride(s), flags(f) {}

    bool operator==(const halide_dimension_t &other) const {
        return (min == other.min) &&
            (extent == other.extent) &&
            (stride == other.stride) &&
            (flags == other.flags);
    }

    bool operator!=(const halide_dimension_t &other) const {
        return !(*this == other);
    }
#endif
} halide_dimension_t;

/**
 * The raw representation of an image passed around by generated
 * Halide code. It includes some stuff to track whether the image is
 * not actually in main memory, but instead on a device (like a
 * GPU). */
typedef struct halide_buffer_t {
    /** A device-handle for e.g. GPU memory used to back this buffer. */
    uint64_t device;

    /** The interface used to interpret the above handle. */
    const halide_device_interface_t *device_interface;

    /** A pointer to the start of the data in main memory. In terms of
     * the Halide coordinate system, this is the address of the min
     * coordinates (defined below). */
    uint8_t* host;

    /** flags with various meanings. */
    enum buffer_flags {flag_host_dirty = 1, flag_device_dirty = 2};
    uint64_t flags;

    /** The type of each buffer element. */
    halide_type_t type;

    /** The dimensionality of the buffer. */
    int32_t dimensions;

    /** The shape of the buffer. Halide does not own this array - you
     * must manage the memory for it yourself. If you know the
     * dimensionality at compile time, you can use halide_nd_buffer_t
     * below for a version that does own this array. */
    halide_dimension_t *dim;

    /** Pads the buffer up to a multiple of 8 bytes */
    void *padding;

#ifdef __cplusplus
    /** Convenience methods for accessing the flags */
    // @{
    bool get_flag(buffer_flags flag) const {
        return flags & flag;
    }

    void set_flag(buffer_flags flag, bool value) {
        if (value) {
            flags |= flag;
        } else {
            flags &= ~flag;
        }
    }

    bool host_dirty() const {
        return get_flag(flag_host_dirty);
    }

    bool device_dirty() const {
        return get_flag(flag_device_dirty);
    }

    void set_host_dirty(bool v) {
        set_flag(flag_host_dirty, v);
    }

    void set_device_dirty(bool v) {
        set_flag(flag_device_dirty, v);
    }
    // @}

    /** The total number of elements this buffer represents. Equal to
     * the product of the extents */
    size_t number_of_elements() const {
        size_t s = 1;
        for (int i = 0; i < dimensions; i++) {
            s *= dim[i].extent;
        }
        return s;
    }

    /** A pointer to the element with the lowest address. If all
     * strides are positive, equal to the host pointer. */
    uint8_t *begin() const {
        ptrdiff_t index = 0;
        for (int i = 0; i < dimensions; i++) {
            if (dim[i].stride < 0) {
                index += dim[i].stride * (dim[i].extent - 1);
            }
        }
        return host + index * type.bytes();
    }

    /** A pointer to one beyond the element with the highest address. */
    uint8_t *end() const {
        ptrdiff_t index = 0;
        for (int i = 0; i < dimensions; i++) {
            if (dim[i].stride > 0) {
                index += dim[i].stride * (dim[i].extent - 1);
            }
        }
        index += 1;
        return host + index * type.bytes();
    }

    /** A pointer to the element at the given location. */
    uint8_t *address_of(const int pos[]) const {
        ptrdiff_t index = 0;
        for (int i = 0; i < dimensions; i++) {
            index += dim[i].stride * (pos[i] - dim[i].min);
        }
        return host + index * type.bytes();
    }

    /** The total number of bytes spanned by the data in memory. */
    size_t size_in_bytes() const {
        return (size_t)(end() - begin());
    }

#endif
} halide_buffer_t;

#ifdef __cplusplus
} // extern "C"

/** A wrapper for halide_buffer_t that knows the dimensionality at
 * compile-time and allocates enough space for the dimensions. Can
 * represent buffers of up-to D dimensions. */
template<int D>
struct halide_nd_buffer_t : public halide_buffer_t {
    halide_dimension_t dim_storage[D];
    halide_nd_buffer_t() {
        memset(this, 0, sizeof(*this));
        dimensions = D;
        dim = dim_storage;
    }

    /** Make a copy of another halide_nd_buffer_t. Also copies the
     * shape array.  We need custom copy and assignment operators to
     * set the dim pointer correctly. */
    halide_nd_buffer_t(const halide_nd_buffer_t<D> &other) {
        memcpy(this, &other, sizeof(*this));
        dim = dim_storage;
    }

    /** Copy the fields and shape from another halide_nd_buffer_t. */
    halide_nd_buffer_t &operator=(const halide_nd_buffer_t<D> &other) {
        memcpy(this, &other, sizeof(*this));
        dim = dim_storage;
    }

    /** Construct a halide_nd_buffer_t from a halide_buffer_t. Checks
     * there are enough dimensions at runtime and calls halide_error
     * if there aren't. */
    explicit halide_nd_buffer_t(const halide_buffer_t &other) : halide_buffer_t(other) {
        if (other.dimensions > D) {
            halide_error(NULL, "Can't construct a halide_nd_buffer_t from a halide_buffer_t of greater dimensionality\n");
        }

        device = other.device;
        device_interface = other.device_interface;
        host = other.host;
        flags = other.flags;
        type = other.type;
        dimensions = other.dimensions;

        for (int i = 0; i < other.dimensions && i < D; i++) {
            dim[i] = other.dim[i];
        }
    }
};

extern "C" {
#endif

#ifndef HALIDE_ATTRIBUTE_DEPRECATED
#ifdef HALIDE_ALLOW_DEPRECATED
#define HALIDE_ATTRIBUTE_DEPRECATED(x)
#else
#ifdef _MSC_VER
#define HALIDE_ATTRIBUTE_DEPRECATED(x) __declspec(deprecated(x))
#else
#define HALIDE_ATTRIBUTE_DEPRECATED(x) __attribute__((deprecated(x)))
#endif
#endif
#endif

/** The old buffer_t, included for compatibility with old code. Don't
 * use it. */
typedef struct buffer_t {
    uint64_t dev;
    uint8_t* host;
    int32_t extent[4];
    int32_t stride[4];
    int32_t min[4];
    int32_t elem_size;
    HALIDE_ATTRIBUTE_ALIGN(1) bool host_dirty;
    HALIDE_ATTRIBUTE_ALIGN(1) bool dev_dirty;
    HALIDE_ATTRIBUTE_ALIGN(1) uint8_t _padding[10 - sizeof(void *)];
} buffer_t;

/** Copies host pointer, mins, extents, and strides from an old-style
 * buffer_t into a new-style halide_buffer_t. The dimensions and type
 * fields of the new buffer_t should already be set. Returns an error
 * code if the upgrade could not be performed. */
extern int halide_upgrade_buffer_t(void *user_context, const char *name,
                                   const buffer_t *old_buf, halide_buffer_t *new_buf);

/** Copies the host pointer, mins, extents, and strides from a
 * halide_buffer_t to a buffer_t. Also sets elem_size. Useful for
 * backporting the results of bounds inference. */
extern int halide_downgrade_buffer_t(void *user_context, const char *name,
                                     const halide_buffer_t *new_buf, buffer_t *old_buf);

/** halide_scalar_value_t is a simple union able to represent all the well-known
 * scalar values in a filter argument. Note that it isn't tagged with a type;
 * you must ensure you know the proper type before accessing. Most user
 * code will never need to create instances of this struct; its primary use
 * is to hold def/min/max values in a halide_filter_argument_t. (Note that
 * this is conceptually just a union; it's wrapped in a struct to ensure
 * that it doesn't get anonymized by LLVM.)
 */
struct halide_scalar_value_t {
    union {
        bool b;
        int8_t i8;
        int16_t i16;
        int32_t i32;
        int64_t i64;
        uint8_t u8;
        uint16_t u16;
        uint32_t u32;
        uint64_t u64;
        float f32;
        double f64;
        void *handle;
    } u;
};

enum halide_argument_kind_t {
    halide_argument_kind_input_scalar = 0,
    halide_argument_kind_input_buffer = 1,
    halide_argument_kind_output_buffer = 2
};

/*
    These structs must be robust across different compilers and settings; when
    modifying them, strive for the following rules:

    1) All fields are explicitly sized. I.e. must use int32_t and not "int"
    2) All fields must land on an alignment boundary that is the same as their size
    3) Explicit padding is added to make that so
    4) The sizeof the struct is padded out to a multiple of the largest natural size thing in the struct
    5) don't forget that 32 and 64 bit pointers are different sizes
*/

/**
 * halide_filter_argument_t is essentially a plain-C-struct equivalent to
 * Halide::Argument; most user code will never need to create one.
 */
struct halide_filter_argument_t {
    const char *name;       // name of the argument; will never be null or empty.
    int32_t kind;           // actually halide_argument_kind_t
    int32_t dimensions;     // always zero for scalar arguments
    int32_t type_code;      // actually halide_type_code_t
    int32_t type_bits;      // [1, 8, 16, 32, 64]
    // These pointers should always be null for buffer arguments,
    // and *may* be null for scalar arguments. (A null value means
    // there is no def/min/max specified for this argument.)
    const halide_scalar_value_t *def;
    const halide_scalar_value_t *min;
    const halide_scalar_value_t *max;
};

struct halide_filter_metadata_t {
    /** version of this metadata; currently always 0. */
    int32_t version;

    /** The number of entries in the arguments field. This is always >= 1. */
    int32_t num_arguments;

    /** An array of the filters input and output arguments; this will never be
     * null. The order of arguments is not guaranteed (input and output arguments
     * may come in any order); however, it is guaranteed that all arguments
     * will have a unique name within a given filter. */
    const halide_filter_argument_t* arguments;

    /** The Target for which the filter was compiled. This is always
     * a canonical Target string (ie a product of Target::to_string). */
    const char* target;

    /** The function name of the filter. */
    const char* name;
};

/** enumerate_func_t is a callback for halide_enumerate_registered_filters; it
 * is called once per registered filter discovered. Return 0 to continue
 * the enumeration, or nonzero to terminate the enumeration. enumerate_context
 * is an arbitrary pointer you can use to provide a callback argument. */
typedef int (*enumerate_func_t)(void* enumerate_context,
    const halide_filter_metadata_t *metadata, int (*argv_func)(void **args));

/** If a filter is compiled with Target::RegisterMetadata, it will register itself
 * in an internal list at load time; halide_enumerate_registered_filters() allows
 * you to enumerate all such filters at runtime. This allows you to link together
 * arbitrary AOT-compiled filters and introspect/call them easily. Note:
 *
 * -- Only filters compiled with Target::RegisterMetadata enabled will be enumerated.
 * -- This function should not be called before or after main() (i.e., must not
 * be called from static ctors or dtors).
 * -- Filters will be enumerated in an unpredictable order; it is essential
 * you do not rely on a particular order of enumeration.
 * -- It is *not* guaranteed that the names in an enumeration are unique!
 *
 * The return value is zero if the enumerate_func_t always returns zero;
 * if the enumerate_func_t returns a nonzero value, enumeration will
 * terminate early and return that nonzero result.
 */
extern int halide_enumerate_registered_filters(void *user_context, void* enumerate_context, enumerate_func_t func);

/** The functions below here are relevant for pipelines compiled with
 * the -profile target flag, which runs a sampling profiler thread
 * alongside the pipeline. */

/** Per-Func state tracked by the sampling profiler. */
struct halide_profiler_func_stats {
    /** Total time taken evaluating this Func (in nanoseconds). */
    uint64_t time;

    /** The name of this Func. A global constant string. */
    const char *name;

    /** The current memory allocation of this Func. */
    int memory_current;

    /** The peak memory allocation of this Func. */
    int memory_peak;

    /** The total memory allocation of this Func. */
    int memory_total;

    /** The total number of memory allocation of this Func. */
    int num_allocs;

    /** The peak stack allocation of this Func threads. */
    int stack_peak;
};

/** Per-pipeline state tracked by the sampling profiler. These exist
 * in a linked list. */
struct halide_profiler_pipeline_stats {
    /** Total time spent inside this pipeline (in nanoseconds) */
    uint64_t time;

    /** The name of this pipeline. A global constant string. */
    const char *name;

    /** An array containing states for each Func in this pipeline. */
    halide_profiler_func_stats *funcs;

    /** The next pipeline_stats pointer. It's a void * because types
     * in the Halide runtime may not currently be recursive. */
    void *next;

    /** The number of funcs in this pipeline. */
    int num_funcs;

    /** An internal base id used to identify the funcs in this pipeline. */
    int first_func_id;

    /** The number of times this pipeline has been run. */
    int runs;

    /** The total number of samples taken inside of this pipeline. */
    int samples;

    /** The current memory allocation of funcs in this pipeline. */
    int memory_current;

    /** The peak memory allocation of funcs in this pipeline. */
    int memory_peak;

    /** The total memory allocation of funcs in this pipeline. */
    int memory_total;

    /** The total number of memory allocation of funcs in this pipeline. */
    int num_allocs;
};

/** The global state of the profiler. */
struct halide_profiler_state {
    /** Guards access to the fields below. If not locked, the sampling
     * profiler thread is free to modify things below (including
     * reordering the linked list of pipeline stats). */
    halide_mutex lock;

    /** A linked list of stats gathered for each pipeline. */
    halide_profiler_pipeline_stats *pipelines;

    /** The amount of time the profiler thread sleeps between samples
     * in milliseconds. Defaults to 1 */
    int sleep_time;

    /** An internal id used for bookkeeping. */
    int first_free_id;

    /** The id of the current running Func. Set by the pipeline, read
     * periodically by the profiler thread. */
    int current_func;

    /** Is the profiler thread running. */
    bool started;
};

/** Profiler func ids with special meanings. */
enum {
    /// current_func takes on this value when not inside Halide code
    halide_profiler_outside_of_halide = -1,
    /// Set current_func to this value to tell the profiling thread to
    /// halt. It will start up again next time you run a pipeline with
    /// profiling enabled.
    halide_profiler_please_stop = -2
};

/** Get a pointer to the global profiler state for programmatic
 * inspection. Lock it before using to pause the profiler. */
extern halide_profiler_state *halide_profiler_get_state();

/** Get a pointer to the pipeline state associated with pipeline_name.
 * This function grabs the global profiler state's lock on entry. */
extern halide_profiler_pipeline_stats *halide_profiler_get_pipeline_state(const char *pipeline_name);

/** Reset all profiler state.
 * WARNING: Do NOT call this method while any halide pipeline is
 * running; halide_profiler_memory_allocate/free and
 * halide_profiler_stack_peak_update update the profiler pipeline's
 * state without grabbing the global profiler state's lock. */
extern void halide_profiler_reset();

/** Print out timing statistics for everything run since the last
 * reset. Also happens at process exit. */
extern void halide_profiler_report(void *user_context);

/// \name "Float16" functions
/// These functions operate of bits (``uint16_t``) representing a half
/// precision floating point number (IEEE-754 2008 binary16).
//{@

/** Read bits representing a half precision floating point number and return
 *  the float that represents the same value */
extern float halide_float16_bits_to_float(uint16_t);

/** Read bits representing a half precision floating point number and return
 *  the double that represents the same value */
extern double halide_float16_bits_to_double(uint16_t);

// TODO: Conversion functions to half

//@}

#ifdef __cplusplus
} // End extern "C"
#endif

#ifdef __cplusplus

namespace {

template<typename T>
struct halide_type_of_helper;

template<typename T>
struct halide_type_of_helper<T *> {
    operator halide_type_t() {
        return halide_type_t(halide_type_handle, 64);
    }
};

template<typename T>
struct halide_type_of_helper<T &> {
    operator halide_type_t() {
        return halide_type_t(halide_type_handle, 64);
    }
};

// Halide runtime does not require C++11
#if __cplusplus > 199711L
template<typename T>
struct halide_type_of_helper<T &&> {
    operator halide_type_t() {
        return halide_type_t(halide_type_handle, 64);
    }
};
#endif

template<>
struct halide_type_of_helper<float> {
    operator halide_type_t() { return halide_type_t(halide_type_float, 32); }
};

template<>
struct halide_type_of_helper<double> {
    operator halide_type_t() { return halide_type_t(halide_type_float, 64); }
};

template<>
struct halide_type_of_helper<uint8_t> {
    operator halide_type_t() { return halide_type_t(halide_type_uint, 8); }
};

template<>
struct halide_type_of_helper<uint16_t> {
    operator halide_type_t() { return halide_type_t(halide_type_uint, 16); }
};

template<>
struct halide_type_of_helper<uint32_t> {
    operator halide_type_t() { return halide_type_t(halide_type_uint, 32); }
};

template<>
struct halide_type_of_helper<uint64_t> {
    operator halide_type_t() { return halide_type_t(halide_type_uint, 64); }
};

template<>
struct halide_type_of_helper<int8_t> {
    operator halide_type_t() { return halide_type_t(halide_type_int, 8); }
};

template<>
struct halide_type_of_helper<int16_t> {
    operator halide_type_t() { return halide_type_t(halide_type_int, 16); }
};

template<>
struct halide_type_of_helper<int32_t> {
    operator halide_type_t() { return halide_type_t(halide_type_int, 32); }
};

template<>
struct halide_type_of_helper<int64_t> {
    operator halide_type_t() { return halide_type_t(halide_type_int, 64); }
};

template<>
struct halide_type_of_helper<bool> {
    operator halide_type_t() { return halide_type_t(halide_type_uint, 1); }
};

}

/** Construct the halide equivalent of a C type */
template<typename T> halide_type_t halide_type_of() {
    return halide_type_of_helper<T>();
}

#endif

#endif // HALIDE_HALIDERUNTIME_H<|MERGE_RESOLUTION|>--- conflicted
+++ resolved
@@ -333,13 +333,10 @@
  * If there is a memory allocation failure, the store does not store
  * the data into the cache.
  */
-<<<<<<< HEAD
-extern void halide_memoization_cache_store(void *user_context, const uint8_t *cache_key, int32_t size,
-                                           halide_buffer_t *realized_bounds, int32_t tuple_count, halide_buffer_t **tuple_buffers);
-=======
 extern int halide_memoization_cache_store(void *user_context, const uint8_t *cache_key, int32_t size,
-                                          buffer_t *realized_bounds, int32_t tuple_count, buffer_t **tuple_buffers);
->>>>>>> a7f3fcec
+                                          halide_buffer_t *realized_bounds,
+                                          int32_t tuple_count,
+                                          halide_buffer_t **tuple_buffers);
 
 /** If halide_memoization_cache_lookup succeeds,
  * halide_memoization_cache_release must be called to signal the
@@ -462,7 +459,6 @@
      * details. */
     halide_error_code_device_run_failed = -23,
 
-<<<<<<< HEAD
     /** A compiled pipeline was passed the old deprecated buffer_t
      * struct, and it could not be upgraded to a halide_buffer_t. */
     halide_error_code_failed_to_upgrade_buffer_t = -24,
@@ -471,12 +467,12 @@
      * struct in bounds inference mode, but the returned information
      * can't be expressed in the old buffer_t. */
     halide_error_code_failed_to_downgrade_buffer_t = -25,
-=======
+
     /** The Halide runtime encountered a host pointer that violated
      * the alignment set for it by way of a call to
      * set_host_alignment */
-    halide_error_code_unaligned_host_ptr = -24,
->>>>>>> a7f3fcec
+    halide_error_code_unaligned_host_ptr = -26,
+
 };
 
 /** Halide calls the functions below on various error conditions. The
@@ -531,17 +527,19 @@
 extern int halide_error_buffer_argument_is_null(void *user_context, const char *buffer_name);
 extern int halide_error_debug_to_file_failed(void *user_context, const char *func,
                                              const char *filename, int error_code);
-<<<<<<< HEAD
+
 extern int halide_error_failed_to_upgrade_buffer_t(void *user_context,
                                                    const char *input_name,
                                                    const char *reason);
 extern int halide_error_failed_to_downgrade_buffer_t(void *user_context,
                                                      const char *input_name,
                                                      const char *reason);
-=======
-extern int halide_error_unaligned_host_ptr(void *user_context, const char *func_name, int alignment);
-
->>>>>>> a7f3fcec
+
+extern int halide_error_unaligned_host_ptr(void *user_context,
+                                           const char *func_name,
+                                           int alignment);
+
+
 // @}
 
 /** Types in the halide type system. They can be ints, unsigned ints,
