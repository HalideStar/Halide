#include "CodeGen_Internal.h"
#include "Debug.h"

namespace Halide {
namespace Internal {

using std::string;
using std::map;
using std::vector;
using std::pair;

using namespace llvm;

<<<<<<< HEAD
void Closure::visit(const Let *op) {
    op->value.accept(this);
    ignore.push(op->name, 0);
    op->body.accept(this);
    ignore.pop(op->name);
}

void Closure::visit(const LetStmt *op) {
    op->value.accept(this);
    ignore.push(op->name, 0);
    op->body.accept(this);
    ignore.pop(op->name);
}

void Closure::visit(const For *op) {
    ignore.push(op->name, 0);
    op->min.accept(this);
    op->extent.accept(this);
    op->body.accept(this);
    ignore.pop(op->name);
}

void Closure::visit(const Load *op) {
    op->index.accept(this);
    if (!ignore.contains(op->name)) {
        debug(3) << "Adding buffer " << op->name << " to closure\n";
        BufferRef & ref = buffers[op->name];
        ref.type = op->type; // TODO: Validate type is the same as existing refs?
        ref.read = true;

        // If reading an image/buffer, compute the size.
        if (op->image.defined()) {
            ref.dimensions = op->image.dimensions();
            ref.size = 1;
            for (int i = 0; i < op->image.dimensions(); i++) {
                ref.size += (op->image.dim(i).extent() - 1)*op->image.dim(i).stride();
            }
            ref.size *= op->image.type().bytes();
        }
    } else {
        debug(3) << "Not adding " << op->name << " to closure\n";
    }
}

void Closure::visit(const Store *op) {
    op->index.accept(this);
    op->value.accept(this);
    if (!ignore.contains(op->name)) {
        debug(3) << "Adding buffer " << op->name << " to closure\n";
        BufferRef & ref = buffers[op->name];
        ref.type = op->value.type(); // TODO: Validate type is the same as existing refs?
        // TODO: do we need to set ref.dimensions?
        ref.write = true;
    } else {
        debug(3) << "Not adding " << op->name << " to closure\n";
    }
}

void Closure::visit(const Allocate *op) {
    if (op->new_expr.defined()) {
        op->new_expr.accept(this);
    }
    ignore.push(op->name, 0);
    for (size_t i = 0; i < op->extents.size(); i++) {
        op->extents[i].accept(this);
    }
    op->body.accept(this);
    ignore.pop(op->name);
}
=======
namespace {
>>>>>>> 7b11227e

vector<llvm::Type*> llvm_types(const Closure& closure, llvm::StructType *buffer_t, LLVMContext &context) {
    vector<llvm::Type *> res;
    for (const pair<string, Type> &i : closure.vars) {
        res.push_back(llvm_type_of(&context, i.second));
    }
    for (const pair<string, Closure::BufferRef> &i : closure.buffers) {
        res.push_back(llvm_type_of(&context, i.second.type)->getPointerTo());
        res.push_back(buffer_t->getPointerTo());
    }
    return res;
}

}  // namespace

StructType *build_closure_type(const Closure& closure, llvm::StructType *buffer_t, LLVMContext *context) {
    StructType *struct_t = StructType::create(*context, "closure_t");
    struct_t->setBody(llvm_types(closure, buffer_t, *context), false);
    return struct_t;
}

void pack_closure(llvm::Type *
#if LLVM_VERSION >= 37
                  type
#endif
                  ,
                  Value *dst,
                  const Closure& closure,
                  const Scope<Value *> &src,
                  llvm::StructType *buffer_t,
                  IRBuilder<> *builder) {
    // type, type of dst should be a pointer to a struct of the type returned by build_type
    int idx = 0;
    LLVMContext &context = builder->getContext();
    vector<string> nm = closure.names();
    vector<llvm::Type*> ty = llvm_types(closure, buffer_t, context);
    for (size_t i = 0; i < nm.size(); i++) {
#if LLVM_VERSION >= 37
        Value *ptr = builder->CreateConstInBoundsGEP2_32(type, dst, 0, idx);
#else
        Value *ptr = builder->CreateConstInBoundsGEP2_32(dst, 0, idx);
#endif
        Value *val;
        if (!ends_with(nm[i], ".buffer") || src.contains(nm[i])) {
            val = src.get(nm[i]);
            if (val->getType() != ty[i]) {
                val = builder->CreateBitCast(val, ty[i]);
            }
        } else {
            // Skip over buffers not in the symbol table. They must not be needed.
            val = ConstantPointerNull::get(buffer_t->getPointerTo());
        }
        builder->CreateStore(val, ptr);
        idx++;
    }
}

void unpack_closure(const Closure& closure,
                    Scope<Value *> &dst,
                    llvm::Type *
#if LLVM_VERSION >= 37
                    type
#endif
                    ,
                    Value *src,
                    IRBuilder<> *builder) {
    // type, type of src should be a pointer to a struct of the type returned by build_type
    int idx = 0;
    LLVMContext &context = builder->getContext();
    vector<string> nm = closure.names();
    for (size_t i = 0; i < nm.size(); i++) {
#if LLVM_VERSION >= 37
        Value *ptr = builder->CreateConstInBoundsGEP2_32(type, src, 0, idx++);
#else
        Value *ptr = builder->CreateConstInBoundsGEP2_32(src, 0, idx++);
#endif
        LoadInst *load = builder->CreateLoad(ptr);
        if (load->getType()->isPointerTy()) {
            // Give it a unique type so that tbaa tells llvm that this can't alias anything
            LLVMMDNodeArgumentType md_args[] = {MDString::get(context, nm[i])};
            load->setMetadata("tbaa", MDNode::get(context, md_args));
        }
        dst.push(nm[i], load);
        load->setName(nm[i]);
    }
}

llvm::Type *llvm_type_of(LLVMContext *c, Halide::Type t) {
    if (t.lanes() == 1) {
        if (t.is_float()) {
            switch (t.bits()) {
            case 16:
                return llvm::Type::getHalfTy(*c);
            case 32:
                return llvm::Type::getFloatTy(*c);
            case 64:
                return llvm::Type::getDoubleTy(*c);
            default:
                internal_error << "There is no llvm type matching this floating-point bit width: " << t << "\n";
                return NULL;
            }
        } else if (t.is_handle()) {
            return llvm::Type::getInt8PtrTy(*c);
        } else {
            return llvm::Type::getIntNTy(*c, t.bits());
        }
    } else {
        llvm::Type *element_type = llvm_type_of(c, t.element_of());
        return VectorType::get(element_type, t.lanes());
    }
}

bool constant_allocation_size(const std::vector<Expr> &extents, const std::string &name, int32_t &size) {
    int64_t result = 1;

    for (size_t i = 0; i < extents.size(); i++) {
        if (const IntImm *int_size = extents[i].as<IntImm>()) {
            // Check if the individual dimension is > 2^31 - 1. Not
            // currently necessary because it's an int32_t, which is
            // always smaller than 2^31 - 1. If we ever upgrade the
            // type of IntImm but not the maximum allocation size, we
            // should re-enable this.
            /*
            if ((int64_t)int_size->value > (((int64_t)(1)<<31) - 1)) {
                user_error
                    << "Dimension " << i << " for allocation " << name << " has size " <<
                    int_size->value << " which is greater than 2^31 - 1.";
            }
            */
            result *= int_size->value;
            if (result > (static_cast<int64_t>(1)<<31) - 1) {
                user_error
                    << "Total size for allocation " << name
                    << " is constant but exceeds 2^31 - 1.\n";
            }
        } else {
            return false;
        }
    }

    size = static_cast<int32_t>(result);
    return true;
}

// Returns true if the given function name is one of the Halide runtime
// functions that takes a user_context pointer as its first parameter.
bool function_takes_user_context(const std::string &name) {
    static const char *user_context_runtime_funcs[] = {
        "halide_copy_to_host",
        "halide_copy_to_device",
        "halide_current_time_ns",
        "halide_debug_to_file",
        "halide_device_free",
        "halide_device_malloc",
        "halide_device_sync",
        "halide_do_par_for",
        "halide_do_task",
        "halide_error",
        "halide_free",
        "halide_malloc",
        "halide_print",
        "halide_profiler_pipeline_start",
        "halide_profiler_pipeline_end",
        "halide_spawn_thread",
        "halide_device_release",
        "halide_start_clock",
        "halide_trace",
        "halide_memoization_cache_lookup",
        "halide_memoization_cache_store",
        "halide_memoization_cache_release",
        "halide_cuda_run",
        "halide_opencl_run",
        "halide_opengl_run",
        "halide_openglcompute_run",
        "halide_renderscript_run",
        "halide_metal_run",
        "halide_cuda_initialize_kernels",
        "halide_opencl_initialize_kernels",
        "halide_opengl_initialize_kernels",
        "halide_openglcompute_initialize_kernels",
        "halide_renderscript_initialize_kernels",
        "halide_metal_initialize_kernels",
        "halide_get_gpu_device",
    };
    const int num_funcs = sizeof(user_context_runtime_funcs) /
        sizeof(user_context_runtime_funcs[0]);
    for (int i = 0; i < num_funcs; ++i) {
        if (name == user_context_runtime_funcs[i]) {
            return true;
        }
    }
    // The error functions all take a user context
    return starts_with(name, "halide_error_");
}

}
}<|MERGE_RESOLUTION|>--- conflicted
+++ resolved
@@ -11,79 +11,7 @@
 
 using namespace llvm;
 
-<<<<<<< HEAD
-void Closure::visit(const Let *op) {
-    op->value.accept(this);
-    ignore.push(op->name, 0);
-    op->body.accept(this);
-    ignore.pop(op->name);
-}
-
-void Closure::visit(const LetStmt *op) {
-    op->value.accept(this);
-    ignore.push(op->name, 0);
-    op->body.accept(this);
-    ignore.pop(op->name);
-}
-
-void Closure::visit(const For *op) {
-    ignore.push(op->name, 0);
-    op->min.accept(this);
-    op->extent.accept(this);
-    op->body.accept(this);
-    ignore.pop(op->name);
-}
-
-void Closure::visit(const Load *op) {
-    op->index.accept(this);
-    if (!ignore.contains(op->name)) {
-        debug(3) << "Adding buffer " << op->name << " to closure\n";
-        BufferRef & ref = buffers[op->name];
-        ref.type = op->type; // TODO: Validate type is the same as existing refs?
-        ref.read = true;
-
-        // If reading an image/buffer, compute the size.
-        if (op->image.defined()) {
-            ref.dimensions = op->image.dimensions();
-            ref.size = 1;
-            for (int i = 0; i < op->image.dimensions(); i++) {
-                ref.size += (op->image.dim(i).extent() - 1)*op->image.dim(i).stride();
-            }
-            ref.size *= op->image.type().bytes();
-        }
-    } else {
-        debug(3) << "Not adding " << op->name << " to closure\n";
-    }
-}
-
-void Closure::visit(const Store *op) {
-    op->index.accept(this);
-    op->value.accept(this);
-    if (!ignore.contains(op->name)) {
-        debug(3) << "Adding buffer " << op->name << " to closure\n";
-        BufferRef & ref = buffers[op->name];
-        ref.type = op->value.type(); // TODO: Validate type is the same as existing refs?
-        // TODO: do we need to set ref.dimensions?
-        ref.write = true;
-    } else {
-        debug(3) << "Not adding " << op->name << " to closure\n";
-    }
-}
-
-void Closure::visit(const Allocate *op) {
-    if (op->new_expr.defined()) {
-        op->new_expr.accept(this);
-    }
-    ignore.push(op->name, 0);
-    for (size_t i = 0; i < op->extents.size(); i++) {
-        op->extents[i].accept(this);
-    }
-    op->body.accept(this);
-    ignore.pop(op->name);
-}
-=======
 namespace {
->>>>>>> 7b11227e
 
 vector<llvm::Type*> llvm_types(const Closure& closure, llvm::StructType *buffer_t, LLVMContext &context) {
     vector<llvm::Type *> res;
