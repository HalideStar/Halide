--- conflicted
+++ resolved
@@ -36,15 +36,6 @@
 
 const string globals =
     "extern \"C\" {\n"
-<<<<<<< HEAD
-=======
-    "void *halide_malloc(void *ctx, size_t);\n"
-    "void halide_free(void *ctx, void *ptr);\n"
-    "void *halide_print(void *ctx, const void *str);\n"
-    "void *halide_error(void *ctx, const void *str);\n"
-    "int halide_debug_to_file(void *ctx, const char *filename, int, struct buffer_t *buf);\n"
-    "int halide_start_clock(void *ctx);\n"
->>>>>>> a7f3fcec
     "int64_t halide_current_time_ns(void *ctx);\n"
     "void halide_profiler_pipeline_end(void *, void *);\n"
     "}\n"
@@ -114,26 +105,10 @@
                << "#define HALIDE_" << print_name(guard) << '\n';
     }
 
-<<<<<<< HEAD
     if (!is_header) {
         stream
             << headers
             << globals;
-=======
-    if (!is_header()) {
-        stream << headers;
-    }
-
-    // Throw in a definition of a buffer_t
-    stream << buffer_t_definition;
-
-    // halide_filter_metadata_t just gets a forward declaration
-    // (include HalideRuntime.h for the full goodness)
-    stream << "struct halide_filter_metadata_t;\n";
-
-    if (!is_header()) {
-        stream << globals;
->>>>>>> a7f3fcec
     }
     stream << halide_internal_initmod_declarations << '\n';
 
@@ -302,14 +277,6 @@
 
     void visit(const Call *op) {
         IRGraphVisitor::visit(op);
-
-<<<<<<< HEAD
-        if (op->call_type == Call::Extern) {
-            if (!starts_with(op->name, "halide_") &&
-                !emitted.count(op->name)) {
-                stream << type_to_c_type(op->type) << " " << op->name << "(";
-                if (function_takes_user_context(op->name)) {
-=======
         if (op->call_type == Call::Extern ||
             op->call_type == Call::ExternCPlusPlus) {
             switch_calling_convention(op->call_type == Call::ExternCPlusPlus);
@@ -327,10 +294,10 @@
                 name = op->name;
             }
 
-            if (!emitted.count(name)) {
+            if (!starts_with(op->name, "halide_") &&
+                !emitted.count(name)) {
                 stream << type_to_c_type(op->type, true) << " " << name << "(";
                 if (function_takes_user_context(name)) {
->>>>>>> a7f3fcec
                     stream << "void *";
                     if (op->args.size()) {
                         stream << ", ";
@@ -539,8 +506,7 @@
 
     if (is_header()) {
         // And also the metadata.
-<<<<<<< HEAD
-        stream << "extern const struct halide_filter_metadata_t " << f.name << "_metadata;\n";
+        stream << "extern const struct halide_filter_metadata_t " << simple_name << "_metadata;\n";
 
         // And a stub to accept and upgrade old buffer_t's
         string ucon = have_user_context ? "__user_context" : "NULL";
@@ -609,9 +575,6 @@
                << "}\n"
                << "extern \"C\" {\n"
                << "#endif\n\n";
-=======
-       stream << "extern const struct halide_filter_metadata_t " << simple_name << "_metadata;\n";
->>>>>>> a7f3fcec
     }
 }
 
@@ -1025,111 +988,39 @@
         string arg0 = print_expr(op->args[0]);
         string arg1 = print_expr(op->args[1]);
         rhs << "(" << arg0 << ", " << arg1 << ")";
+    } else if (op->is_intrinsic(Call::rewrite_buffer)) {
+        int dims = ((int)(op->args.size())-2)/3;
+        internal_assert((int)(op->args.size()) == dims*3 + 2);
+
+        const Variable *v = op->args[0].as<Variable>();
+        internal_assert(v);
+        string buf = "((halide_buffer_t *)" + print_name(v->name) + ")";
+        Type t = op->args[1].type();
+        vector<string> shape(dims * 3);
+        for (size_t i = 0; i < shape.size(); i++) {
+            shape[i] = print_expr(op->args[i+2]);
+        }
+
+        // We want to assign a bunch of fields, but we need to act
+        // as an expression that evaluates to true. Fortunately
+        // assignment in C is an expression, so we can just emit
+        // comma-separated assignments.
+        rhs << "("
+            << buf << "->type.code = (halide_type_code_t)(" << (int)t.code() << "), "
+            << buf << "->type.bits = " << t.bits() << ", "
+            << buf << "->type.lanes = " << t.lanes() << ", "
+            << buf << "->dimensions = " << dims << ", ";
+        for (int i = 0; i < dims; i++) {
+            rhs << buf << "->dim[" << i << "].min = " << shape[i*3] << ", "
+                << buf << "->dim[" << i << "].extent = " << shape[i*3+1] << ", "
+                << buf << "->dim[" << i << "].stride = " << shape[i*3+2] << ", ";
+        }
+        rhs << "true)";
+
     } else if (op->is_intrinsic(Call::if_then_else)) {
         internal_assert(op->args.size() == 3);
 
-<<<<<<< HEAD
-            rhs << "halide_debug_to_file(";
-            rhs << (have_user_context ? "__user_context_" : "NULL");
-            rhs << ", \"" + filename + "\", (uint8_t *)(" + func + ")";
-            for (size_t i = 0; i < args.size(); i++) {
-                rhs << ", " << args[i];
-            }
-            rhs << ")";
-        } else if (op->name == Call::bitwise_and) {
-            internal_assert(op->args.size() == 2);
-            string a0 = print_expr(op->args[0]);
-            string a1 = print_expr(op->args[1]);
-            rhs << a0 << " & " << a1;
-        } else if (op->name == Call::bitwise_xor) {
-            internal_assert(op->args.size() == 2);
-            string a0 = print_expr(op->args[0]);
-            string a1 = print_expr(op->args[1]);
-            rhs << a0 << " ^ " << a1;
-        } else if (op->name == Call::bitwise_or) {
-            internal_assert(op->args.size() == 2);
-            string a0 = print_expr(op->args[0]);
-            string a1 = print_expr(op->args[1]);
-            rhs << a0 << " | " << a1;
-        } else if (op->name == Call::bitwise_not) {
-            internal_assert(op->args.size() == 1);
-            rhs << "~" << print_expr(op->args[0]);
-        } else if (op->name == Call::reinterpret) {
-            internal_assert(op->args.size() == 1);
-            rhs << print_reinterpret(op->type, op->args[0]);
-        } else if (op->name == Call::shift_left) {
-            internal_assert(op->args.size() == 2);
-            string a0 = print_expr(op->args[0]);
-            string a1 = print_expr(op->args[1]);
-            rhs << a0 << " << " << a1;
-        } else if (op->name == Call::shift_right) {
-            internal_assert(op->args.size() == 2);
-            string a0 = print_expr(op->args[0]);
-            string a1 = print_expr(op->args[1]);
-            rhs << a0 << " >> " << a1;
-        } else if (op->name == Call::rewrite_buffer) {
-            int dims = ((int)(op->args.size())-2)/3;
-            internal_assert((int)(op->args.size()) == dims*3 + 2);
-
-            const Variable *v = op->args[0].as<Variable>();
-            internal_assert(v);
-            string buf = "((halide_buffer_t *)" + print_name(v->name) + ")";
-            Type t = op->args[1].type();
-            vector<string> shape(dims * 3);
-            for (size_t i = 0; i < shape.size(); i++) {
-                shape[i] = print_expr(op->args[i+2]);
-            }
-
-            // We want to assign a bunch of fields, but we need to act
-            // as an expression that evaluates to true. Fortunately
-            // assignment in C is an expression, so we can just emit
-            // comma-separated assignments.
-            rhs << "("
-                << buf << "->type.code = (halide_type_code_t)(" << (int)t.code() << "), "
-                << buf << "->type.bits = " << t.bits() << ", "
-                << buf << "->type.lanes = " << t.lanes() << ", "
-                << buf << "->dimensions = " << dims << ", ";
-            for (int i = 0; i < dims; i++) {
-                rhs << buf << "->dim[" << i << "].min = " << shape[i*3] << ", "
-                    << buf << "->dim[" << i << "].extent = " << shape[i*3+1] << ", "
-                    << buf << "->dim[" << i << "].stride = " << shape[i*3+2] << ", ";
-            }
-            rhs << "true)";
-        } else if (op->name == Call::lerp) {
-            internal_assert(op->args.size() == 3);
-            Expr e = lower_lerp(op->args[0], op->args[1], op->args[2]);
-            rhs << print_expr(e);
-        } else if (op->name == Call::absd) {
-            internal_assert(op->args.size() == 2);
-            Expr a = op->args[0];
-            Expr b = op->args[1];
-            Expr e = select(a < b, b - a, a - b);
-            rhs << print_expr(e);
-        } else if (op->name == Call::null_handle) {
-            rhs << "NULL";
-        } else if (op->name == Call::address_of) {
-            const Load *l = op->args[0].as<Load>();
-            internal_assert(op->args.size() == 1 && l);
-            rhs << "(("
-                << print_type(l->type.element_of()) // index is in elements, not vectors.
-                << " *)"
-                << print_name(l->name)
-                << " + "
-                << print_expr(l->index)
-                << ")";
-        } else if (op->name == Call::return_second) {
-            internal_assert(op->args.size() == 2);
-            string arg0 = print_expr(op->args[0]);
-            string arg1 = print_expr(op->args[1]);
-            rhs << "(" << arg0 << ", " << arg1 << ")";
-        } else if (op->name == Call::if_then_else) {
-            internal_assert(op->args.size() == 3);
-
-            string result_id = unique_name('_');
-=======
         string result_id = unique_name('_');
->>>>>>> a7f3fcec
-
         do_indent();
         stream << print_type(op->args[1].type(), AppendSpace)
                << result_id << ";\n";
@@ -1153,200 +1044,101 @@
 
         rhs << result_id;
     } else if (op->is_intrinsic(Call::copy_buffer_t)) {
-        internal_assert(op->args.size() == 1);
+        internal_assert(op->args.size() == 2);
+        const int64_t *dims = as_const_int(op->args[1]);
+        internal_assert(dims);
+
         string arg = print_expr(op->args[0]);
+        arg = "(halide_buffer_t *)(" + arg + ")";
+
         string buf_id = unique_name('B');
-        stream << "buffer_t " << buf_id << " = *((buffer_t *)(" << arg << "))\n";
+
+        // Copy the buffer struct
+        do_indent();
+        stream << "halide_buffer_t " << buf_id << " = *" << arg << ";\n";
+
+        // Copy the shape
+        do_indent();
+        stream << "halide_dimension_t " << buf_id << "_shape[] = {";
+        for (int64_t i = 0; i < *dims; i++) {
+            stream << arg << "->dim[" << i << "]";
+            if (i < *dims - 1) {
+                stream << ", ";
+            }
+        }
+        stream << "};\n";
+
+        // Use the copy of the shape
+        do_indent();
+        stream << buf_id << "->dim = " << buf_id << "_shape;\n";
+
         rhs << "(&" << buf_id << ")";
     } else if (op->is_intrinsic(Call::create_buffer_t)) {
-        internal_assert(op->args.size() >= 2);
-        vector<string> args;
-        args.push_back(print_expr(op->args[0]));
-        args.push_back(print_expr(op->args[1].type().bytes()));
-        for (size_t i = 2; i < op->args.size(); i++) {
-            args.push_back(print_expr(op->args[i]));
-        }
-        string buf_id = unique_name('B');
-        do_indent();
-        stream << "buffer_t " << buf_id << " = {0};\n";
-        do_indent();
-        stream << buf_id << ".host = const_cast<uint8_t *>((const uint8_t *)(" << args[0] << "));\n";
-        do_indent();
-        stream << buf_id << ".elem_size = " << args[1] << ";\n";
-        int dims = ((int)op->args.size() - 2)/3;
-        for (int i = 0; i < dims; i++) {
-            do_indent();
-<<<<<<< HEAD
-            stream << "if (" << cond_id << ")\n";
-            open_scope();
-            string true_case = print_expr(op->args[1]);
-            do_indent();
-            stream << result_id << " = " << true_case << ";\n";
-            close_scope("if " + cond_id);
-            do_indent();
-            stream << "else\n";
-            open_scope();
-            string false_case = print_expr(op->args[2]);
-            do_indent();
-            stream << result_id << " = " << false_case << ";\n";
-            close_scope("if " + cond_id + " else");
-
-            rhs << result_id;
-        } else if (op->name == Call::copy_buffer_t) {
-            internal_assert(op->args.size() == 2);
-            const int64_t *dims = as_const_int(op->args[1]);
-            internal_assert(dims);
-
-            string arg = print_expr(op->args[0]);
-            arg = "(halide_buffer_t *)(" + arg + ")";
-
-            string buf_id = unique_name('B');
-
-            // Copy the buffer struct
-            do_indent();
-            stream << "halide_buffer_t " << buf_id << " = *" << arg << ";\n";
-
-            // Copy the shape
-            do_indent();
-            stream << "halide_dimension_t " << buf_id << "_shape[] = {";
-            for (int64_t i = 0; i < *dims; i++) {
-                stream << arg << "->dim[" << i << "]";
-                if (i < *dims - 1) {
-                    stream << ", ";
-                }
-            }
-            stream << "};\n";
-
-            // Use the copy of the shape
-            do_indent();
-            stream << buf_id << "->dim = " << buf_id << "_shape;\n";
-
-            rhs << "(&" << buf_id << ")";
-        } else if (op->name == Call::create_buffer_t) {
-            internal_assert(op->args.size() >= 2);
-
-            int dims = (op->args.size() - 2) / 3;
-
-            string host = "(uint8_t *)(" + print_expr(op->args[0]) + ")";
-            Type t = op->args[1].type();
-            vector<string> shape;
-            for (size_t i = 2; i < op->args.size(); i++) {
-                shape.push_back(print_expr(op->args[i]));
-            }
-
-            string buf_id = unique_name('B');
-
-            // Emit the shape
-            do_indent();
-            stream << "halide_dimension_t " << buf_id << "_shape[] = {";
-            for (int i = 0; i < dims; i++) {
-                stream << "halide_dimension_t(" << shape[i*3 + 0]
-                       << ", " << shape[i*3 + 1]
-                       << ", " << shape[i*3 + 2] << ")";
-                if (i < dims - 1) {
-                    stream << ", ";
-                }
-            }
-            stream << "};\n";
-
-            // Emit the buffer struct
-            do_indent();
-            stream << "halide_buffer_t " << buf_id << " = {"
-                   << "0, "    // device
-                   << "NULL, " // device_interface
-                   << host << ", "
-                   << "0, "    // flags
-                   << "halide_type_t(halide_type_code_t(" << (int)t.code() << "), " << t.bits() << ", " << t.lanes() << "), "
-                   << dims << ", "
-                   << buf_id << "_shape};\n";
-            rhs << "(&" + buf_id + ")";
-        } else if (op->name == Call::extract_buffer_max) {
-            internal_assert(op->args.size() == 2);
-            string a0 = print_expr(op->args[0]);
-            string a1 = print_expr(op->args[1]);
-            rhs << "(((halide_buffer_t *)(" << a0 << "))->dim[" << a1 << "].min + " <<
-                "((halide_buffer_t *)(" << a0 << "))->dim[" << a1 << "].extent - 1)";
-        } else if (op->name == Call::extract_buffer_min) {
-            internal_assert(op->args.size() == 2);
-            string a0 = print_expr(op->args[0]);
-            string a1 = print_expr(op->args[1]);
-            rhs << "((halide_buffer_t *)(" << a0 << "))->dim[" << a1 << "].min";
-        } else if (op->name == Call::extract_buffer_host) {
-            internal_assert(op->args.size() == 1);
-            string a0 = print_expr(op->args[0]);
-            rhs << "((halide_buffer_t *)(" << a0 << "))->host";
-        } else if (op->name == Call::set_host_dirty) {
-            internal_assert(op->args.size() == 1);
-            string a0 = print_expr(op->args[0]);
-            do_indent();
-            stream << a0 << "->set_host_dirty(true);\n";
-            rhs << "0";
-        } else if (op->name == Call::set_device_dirty) {
-            internal_assert(op->args.size() == 1);
-            string a0 = print_expr(op->args[0]);
-            do_indent();
-            stream << a0 << "->set_device_dirty(true);\n";
-            rhs << "0";
-        } else if (op->name == Call::abs) {
-            internal_assert(op->args.size() == 1);
-            Expr a0 = op->args[0];
-            rhs << print_expr(cast(op->type, select(a0 > 0, a0, -a0)));
-        } else if (op->name == Call::memoize_expr) {
-            internal_assert(op->args.size() >= 1);
-            string arg = print_expr(op->args[0]);
-            rhs << "(" << arg << ")";
-        } else if (op->name == Call::copy_memory) {
-            internal_assert(op->args.size() == 3);
-            string dest = print_expr(op->args[0]);
-            string src = print_expr(op->args[1]);
-            string size = print_expr(op->args[2]);
-            rhs << "memcpy(" << dest << ", " << src << ", " << size << ")";
-        } else if (op->name == Call::make_struct) {
-            // Emit a line something like:
-            // struct {const int f_0, const char f_1, const int f_2} foo = {3, 'c', 4};
-
-            // Get the args
-            vector<string> values;
-            for (size_t i = 0; i < op->args.size(); i++) {
-                values.push_back(print_expr(op->args[i]));
-            }
-=======
-            stream << buf_id << ".min[" << i << "] = " << args[i*3+2] << ";\n";
-            do_indent();
-            stream << buf_id << ".extent[" << i << "] = " << args[i*3+3] << ";\n";
->>>>>>> a7f3fcec
-            do_indent();
-            stream << buf_id << ".stride[" << i << "] = " << args[i*3+4] << ";\n";
-        }
-        rhs << "(&" + buf_id + ")";
+         internal_assert(op->args.size() >= 2);
+
+         int dims = (op->args.size() - 2) / 3;
+
+         string host = "(uint8_t *)(" + print_expr(op->args[0]) + ")";
+         Type t = op->args[1].type();
+         vector<string> shape;
+         for (size_t i = 2; i < op->args.size(); i++) {
+             shape.push_back(print_expr(op->args[i]));
+         }
+
+         string buf_id = unique_name('B');
+
+         // Emit the shape
+         do_indent();
+         stream << "halide_dimension_t " << buf_id << "_shape[] = {";
+         for (int i = 0; i < dims; i++) {
+             stream << "halide_dimension_t(" << shape[i*3 + 0]
+                    << ", " << shape[i*3 + 1]
+                    << ", " << shape[i*3 + 2] << ")";
+             if (i < dims - 1) {
+                 stream << ", ";
+             }
+         }
+         stream << "};\n";
+
+         // Emit the buffer struct
+         do_indent();
+         stream << "halide_buffer_t " << buf_id << " = {"
+                << "0, "    // device
+                << "NULL, " // device_interface
+                << host << ", "
+                << "0, "    // flags
+                << "halide_type_t(halide_type_code_t(" << (int)t.code() << "), " << t.bits() << ", " << t.lanes() << "), "
+                << dims << ", "
+                << buf_id << "_shape};\n";
+         rhs << "(&" + buf_id + ")";
     } else if (op->is_intrinsic(Call::extract_buffer_max)) {
         internal_assert(op->args.size() == 2);
         string a0 = print_expr(op->args[0]);
         string a1 = print_expr(op->args[1]);
-        rhs << "(((buffer_t *)(" << a0 << "))->min[" << a1 << "] + " <<
-            "((buffer_t *)(" << a0 << "))->extent[" << a1 << "] - 1)";
+        rhs << "(((halide_buffer_t *)(" << a0 << "))->dim[" << a1 << "].min + " <<
+            "((halide_buffer_t *)(" << a0 << "))->dim[" << a1 << "].extent - 1)";
     } else if (op->is_intrinsic(Call::extract_buffer_min)) {
         internal_assert(op->args.size() == 2);
         string a0 = print_expr(op->args[0]);
         string a1 = print_expr(op->args[1]);
-        rhs << "((buffer_t *)(" << a0 << "))->min[" << a1 << "]";
+        rhs << "((halide_buffer_t *)(" << a0 << "))->dim[" << a1 << "].min";
     } else if (op->is_intrinsic(Call::extract_buffer_host)) {
         internal_assert(op->args.size() == 1);
         string a0 = print_expr(op->args[0]);
-        rhs << "((buffer_t *)(" << a0 << "))->host";
+        rhs << "((halide_buffer_t *)(" << a0 << "))->host";
     } else if (op->is_intrinsic(Call::set_host_dirty)) {
         internal_assert(op->args.size() == 2);
         string a0 = print_expr(op->args[0]);
         string a1 = print_expr(op->args[1]);
         do_indent();
-        stream << "((buffer_t *)(" << a0 << "))->host_dirty = " << a1 << ";\n";
+        stream << "((halide_buffer_t *)(" << a0 << "))->set_host_dirty(" << a1 << ");\n";
         rhs << "0";
     } else if (op->is_intrinsic(Call::set_dev_dirty)) {
         internal_assert(op->args.size() == 2);
         string a0 = print_expr(op->args[0]);
         string a1 = print_expr(op->args[1]);
         do_indent();
-        stream << "((buffer_t *)(" << a0 << "))->dev_dirty = " << a1 << ";\n";
+        stream << "((halide_buffer_t *)(" << a0 << "))->set_device_dirty(" << a1 << ");\n";
         rhs << "0";
     } else if (op->is_intrinsic(Call::abs)) {
         internal_assert(op->args.size() == 1);
@@ -1425,18 +1217,11 @@
         stream << ");\n";
         rhs << buf_name;
 
-<<<<<<< HEAD
-            string call =
-                fn->value + "(" +
-                (have_user_context ? "__user_context_, " : "NULL, ")
-                + "arg);";
-=======
     } else if (op->is_intrinsic(Call::register_destructor)) {
         internal_assert(op->args.size() == 2);
         const StringImm *fn = op->args[0].as<StringImm>();
         internal_assert(fn);
         string arg = print_expr(op->args[1]);
->>>>>>> a7f3fcec
 
         string call =
             fn->value + "(" +
@@ -1834,11 +1619,7 @@
         "extern \"C\" {\n"
         "#endif\n"
         "\n\n"
-<<<<<<< HEAD
-        "int test1(halide_buffer_t *_buf_buffer, const float _alpha, const int32_t _beta, const void * __user_context) HALIDE_FUNCTION_ATTRS {\n"
-=======
-        "int test1(buffer_t *_buf_buffer, float _alpha, int32_t _beta, const void *__user_context) HALIDE_FUNCTION_ATTRS {\n"
->>>>>>> a7f3fcec
+        "int test1(halide_buffer_t *_buf_buffer, float _alpha, int32_t _beta, const void *__user_context) HALIDE_FUNCTION_ATTRS {\n"
         " int32_t *_buf = (int32_t *)(_buf_buffer->host);\n"
         " (void)_buf;\n"
         " const bool _buf_host_and_device_are_null = (_buf_buffer->host == NULL) && (_buf_buffer->device == 0);\n"
