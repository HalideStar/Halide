#include <algorithm>

#include "Pipeline.h"
#include "Argument.h"
#include "Func.h"
#include "IRVisitor.h"
#include "LLVM_Headers.h"
#include "LLVM_Output.h"
#include "Lower.h"
#include "Output.h"
#include "PrintLoopNest.h"

using namespace Halide::Internal;

namespace Halide {

using std::vector;
using std::string;
using std::set;

/** An inferred argument. Inferred args are either Params,
 * ImageParams, or Buffers. The first two are handled by the param
 * field, and global images are tracked via the buf field. These
 * are used directly when jitting, or used for validation when
 * compiling with an explicit argument list. */
struct InferredArgument {
    Argument arg;
    Parameter param;
    Buffer buffer;

    bool operator<(const InferredArgument &other) const {
        if (arg.is_buffer() && !other.arg.is_buffer()) {
            return true;
        } else if (other.arg.is_buffer() && !arg.is_buffer()) {
            return false;
        } else {
            return arg.name < other.arg.name;
        }
    }
};

struct PipelineContents {
    mutable RefCount ref_count;

    // Cached lowered stmt
    Module module;

    // Cached jit-compiled code
    JITModule jit_module;
    Target jit_target;

    /** Clear all cached state */
    void invalidate_cache() {
        module = Module("", Target());
        jit_module = JITModule();
        jit_target = Target();
        inferred_args.clear();
    }

    // The outputs
    vector<Function> outputs;

    // JIT custom overrides
    JITHandlers jit_handlers;

    /** The user context that's used when jitting. This is not
     * settable by user code, but is reserved for internal use.  Note
     * that this is an Argument + Parameter (rather than a
     * Param<void*>) so that we can exclude it from the
     * ObjectInstanceRegistry. */
    InferredArgument user_context_arg;

    /** A set of custom passes to use when lowering this Func. */
    vector<CustomLoweringPass> custom_lowering_passes;

    /** The inferred arguments. */
    vector<InferredArgument> inferred_args;

    /** List of C funtions and Funcs to satisfy HalideExtern* and
     * define_extern calls. */
    std::map<std::string, JITExtern> jit_externs;

    PipelineContents() :
        module("", Target()) {
        user_context_arg.arg = Argument("__user_context", Argument::InputScalar, Handle(), 0);
        user_context_arg.param = Parameter(Handle(), false, 0, "__user_context",
                                           /*is_explicit_name*/ true, /*register_instance*/ false);
    }

    ~PipelineContents() {
        clear_custom_lowering_passes();
    }

    void clear_custom_lowering_passes() {
        invalidate_cache();
        for (size_t i = 0; i < custom_lowering_passes.size(); i++) {
            if (custom_lowering_passes[i].deleter) {
                custom_lowering_passes[i].deleter(custom_lowering_passes[i].pass);
            }
        }
        custom_lowering_passes.clear();
    }
};

namespace Internal {
template<>
EXPORT RefCount &ref_count<PipelineContents>(const PipelineContents *p) {
    return p->ref_count;
}

template<>
EXPORT void destroy<PipelineContents>(const PipelineContents *p) {
    delete p;
}
}

Pipeline::Pipeline() : contents(nullptr) {
}

bool Pipeline::defined() const {
    return contents.defined();
}

Pipeline::Pipeline(Func output) : contents(new PipelineContents) {
    output.compute_root().store_root();
    output.function().freeze();
    contents.ptr->outputs.push_back(output.function());
}

Pipeline::Pipeline(const vector<Func> &outputs) : contents(new PipelineContents) {
    for (Func f: outputs) {
        f.compute_root().store_root();
        f.function().freeze();
        contents.ptr->outputs.push_back(f.function());
    }
}

vector<Func> Pipeline::outputs() const {
    vector<Func> funcs;
    for (Function f : contents.ptr->outputs) {
        funcs.push_back(Func(f));
    }
    return funcs;
}

void Pipeline::compile_to(const Outputs &output_files,
                          const vector<Argument> &args,
                          const string &fn_name,
                          const Target &target) {
    user_assert(defined()) << "Can't compile undefined Pipeline.\n";

    for (Function f : contents.ptr->outputs) {
        user_assert(f.has_pure_definition() || f.has_extern_definition())
            << "Can't compile undefined Func.\n";
    }

<<<<<<< HEAD
    compile_module_to(compile_to_module(args, fn_name, target), output_files);
=======
    compile_module_to_outputs(compile_to_module(args, fn_name, target), output_files);
>>>>>>> d66d0874
}


void Pipeline::compile_to_bitcode(const string &filename,
                                  const vector<Argument> &args,
                                  const string &fn_name,
                                  const Target &target) {
    compile_module_to_llvm_bitcode(compile_to_module(args, fn_name, target), filename);
}

void Pipeline::compile_to_llvm_assembly(const string &filename,
                                        const vector<Argument> &args,
                                        const string &fn_name,
                                        const Target &target) {
    compile_module_to_llvm_assembly(compile_to_module(args, fn_name, target), filename);
}

void Pipeline::compile_to_object(const string &filename,
                                 const vector<Argument> &args,
                                 const string &fn_name,
                                 const Target &target) {
    compile_module_to_object(compile_to_module(args, fn_name, target), filename);
}

void Pipeline::compile_to_header(const string &filename,
                                 const vector<Argument> &args,
                                 const string &fn_name,
                                 const Target &target) {
    compile_module_to_c_header(compile_to_module(args, fn_name, target), filename);
}

void Pipeline::compile_to_assembly(const string &filename,
                                   const vector<Argument> &args,
                                   const string &fn_name,
                                   const Target &target) {
    compile_module_to_assembly(compile_to_module(args, fn_name, target), filename);
}


void Pipeline::compile_to_c(const string &filename,
                            const vector<Argument> &args,
                            const string &fn_name,
                            const Target &target) {
    compile_module_to_c_source(compile_to_module(args, fn_name, target), filename);
}

void Pipeline::print_loop_nest() {
    user_assert(defined()) << "Can't print loop nest of undefined Pipeline.\n";
    std::cerr << Halide::Internal::print_loop_nest(contents.ptr->outputs);
}

void Pipeline::compile_to_lowered_stmt(const string &filename,
                                       const vector<Argument> &args,
                                       StmtOutputFormat fmt,
                                       const Target &target) {
    Module m = compile_to_module(args, "", target);
    if (fmt == HTML) {
        compile_module_to_html(m, filename);
    } else {
        compile_module_to_text(m, filename);
    }
}

void Pipeline::compile_to_file(const string &filename_prefix,
                               const vector<Argument> &args,
                               const Target &target) {
    Module m = compile_to_module(args, filename_prefix, target);
    compile_module_to_c_header(m, filename_prefix + ".h");

    if (target.arch == Target::PNaCl) {
        compile_module_to_llvm_bitcode(m, filename_prefix + ".bc");
    } else if (target.os == Target::Windows &&
               !target.has_feature(Target::MinGW)) {
        compile_module_to_object(m, filename_prefix + ".obj");
    } else {
        compile_module_to_object(m, filename_prefix + ".o");
    }
}

namespace Internal {

class InferArguments : public IRGraphVisitor {
public:
    vector<InferredArgument> &args;

    InferArguments(vector<InferredArgument> &a,
                   const vector<Function> &o) : args(a), outputs(o) {
        args.clear();
        for (const Function &f : outputs) {
            visit_function(f);
        }
    }

private:
    vector<Function> outputs;
    set<string> visited_functions;

    using IRGraphVisitor::visit;

    bool already_have(const string &name) {
        // Ignore dependencies on the output buffers
        for (const Function &output : outputs) {
            if (name == output.name() || starts_with(name, output.name() + ".")) {
                return true;
            }
        }
        for (const InferredArgument &arg : args) {
            if (arg.arg.name == name) {
                return true;
            }
        }
        return false;
    }

    void visit_exprs(const std::vector<Expr>& v) {
        for (Expr i : v) {
            visit_expr(i);
        }
    }

    void visit_expr(Expr e) {
        if (!e.defined()) return;
        e.accept(this);
    }

    void visit_function(const Function& func) {
        if (visited_functions.count(func.name())) return;
        visited_functions.insert(func.name());

        func.accept(this);

        // Function::accept hits all the Expr children of the
        // Function, but misses the buffers and images that might be
        // extern arguments.
        if (func.has_extern_definition()) {
            for (const ExternFuncArgument &extern_arg : func.extern_arguments()) {
                if (extern_arg.is_func()) {
                    visit_function(Function(extern_arg.func));
                } else if (extern_arg.is_buffer()) {
                    include_buffer(extern_arg.buffer);
                } else if (extern_arg.is_image_param()) {
                    include_parameter(extern_arg.image_param);
                }
            }
        }
    }

    void include_parameter(Parameter p) {
        if (!p.defined()) return;
        if (already_have(p.name())) return;

        Expr def, min, max;
        if (!p.is_buffer()) {
            def = p.get_scalar_expr();
            min = p.get_min_value();
            max = p.get_max_value();
        }
        InferredArgument a = {
            Argument(p.name(),
                     p.is_buffer() ? Argument::InputBuffer : Argument::InputScalar,
                     p.type(), p.dimensions(), def, min, max),
            p,
            Buffer()};
        args.push_back(a);
    }

    void include_buffer(Buffer b) {
        if (!b.defined()) return;
        if (already_have(b.name())) return;

        InferredArgument a = {
            Argument(b.name(), Argument::InputBuffer, b.type(), b.dimensions()),
            Parameter(),
            b};
        args.push_back(a);
    }

    void visit(const Load *op) {
        IRGraphVisitor::visit(op);
        include_parameter(op->param);
        include_buffer(op->image);
    }

    void visit(const Variable *op) {
        IRGraphVisitor::visit(op);
        include_parameter(op->param);
        include_buffer(op->image);
    }

    void visit(const Call *op) {
        IRGraphVisitor::visit(op);
        if (op->func.defined()) {
            Function fn(op->func);
            visit_function(fn);
        }
        include_buffer(op->image);
        include_parameter(op->param);
    }
};

} // namespace Internal

vector<Argument> Pipeline::infer_arguments() {
    user_assert(defined()) << "Can't infer arguments on an undefined Pipeline\n";

    if (contents.ptr->inferred_args.empty()) {
        // Infer an arguments vector by walking the IR
        InferArguments infer_args(contents.ptr->inferred_args,
                                  contents.ptr->outputs);

        // Sort the Arguments with all buffers first (alphabetical by name),
        // followed by all non-buffers (alphabetical by name).
        std::sort(contents.ptr->inferred_args.begin(), contents.ptr->inferred_args.end());

        // Add the user context argument.
        contents.ptr->inferred_args.push_back(contents.ptr->user_context_arg);
    }

    // Return the inferred argument types, minus any constant images
    // (we'll embed those in the binary by default), and minus the user_context arg.
    vector<Argument> result;
    for (const InferredArgument &arg : contents.ptr->inferred_args) {
        debug(1) << "Inferred argument: " << arg.arg.type << " " << arg.arg.name << "\n";
        if (!arg.buffer.defined() &&
            arg.arg.name != contents.ptr->user_context_arg.arg.name) {
            result.push_back(arg.arg);
        }
    }


    return result;
}

/** Check that all the necessary arguments are in an args vector. Any
 * images in the source that aren't in the args vector are returned. */
vector<Buffer> Pipeline::validate_arguments(const vector<Argument> &args) {
    infer_arguments();

    vector<Buffer> images_to_embed;

    for (const InferredArgument &arg : contents.ptr->inferred_args) {

        if (arg.param.same_as(contents.ptr->user_context_arg.param)) {
            // The user context is always in the inferred args, but is
            // not required to be in the args list.
            continue;
        }

        internal_assert(arg.arg.is_input()) << "Expected only input Arguments here";

        bool found = false;
        for (Argument a : args) {
            found |= (a.name == arg.arg.name);
        }

        if (arg.buffer.defined() && !found) {
            // It's a raw Buffer used that isn't in the args
            // list. Embed it in the output instead.
            images_to_embed.push_back(arg.buffer);
            debug(1) << "Embedding image " << arg.buffer.name() << "\n";
        } else if (!found) {
            std::ostringstream err;
            err << "Generated code refers to ";
            if (arg.arg.is_buffer()) {
                err << "image ";
            }
            err << "parameter " << arg.arg.name
                << ", which was not found in the argument list.\n";

            err << "\nArgument list specified: ";
            for (size_t i = 0; i < args.size(); i++) {
                err << args[i].name << " ";
            }
            err << "\n\nParameters referenced in generated code: ";
            for (const InferredArgument &ia : contents.ptr->inferred_args) {
                if (ia.arg.name != contents.ptr->user_context_arg.arg.name) {
                    err << ia.arg.name << " ";
                }
            }
            err << "\n\n";
            user_error << err.str();
        }
    }

    return images_to_embed;
}

vector<Argument> Pipeline::build_public_args(const vector<Argument> &args, const Target &target) const {
    // Get all the arguments/global images referenced in this function.
    vector<Argument> public_args = args;

    // If the target specifies user context but it's not in the args
    // vector, add it at the start (the jit path puts it in there
    // explicitly).
    const bool requires_user_context = target.has_feature(Target::UserContext);
    bool has_user_context = false;
    for (Argument arg : args) {
        if (arg.name == contents.ptr->user_context_arg.arg.name) {
            has_user_context = true;
        }
    }
    if (requires_user_context && !has_user_context) {
        public_args.insert(public_args.begin(), contents.ptr->user_context_arg.arg);
    }

    // Add the output buffer arguments
    for (Function out : contents.ptr->outputs) {
        for (Parameter buf : out.output_buffers()) {
            public_args.push_back(Argument(buf.name(),
                                           Argument::OutputBuffer,
                                           buf.type(), buf.dimensions()));
        }
    }
    return public_args;
}

Module Pipeline::compile_to_module(const vector<Argument> &args,
                                   const string &fn_name,
                                   const Target &target,
                                   const Internal::LoweredFunc::LinkageType linkage_type) {
    user_assert(defined()) << "Can't compile undefined Pipeline\n";
    string new_fn_name(fn_name);
    if (new_fn_name.empty()) {
        new_fn_name = generate_function_name();
    }
    internal_assert(!new_fn_name.empty()) << "new_fn_name cannot be empty\n";
    // TODO: Assert that the function name is legal

    // TODO: This is a bit of a wart. Right now, IR cannot directly
    // reference Buffers because neither CodeGen_LLVM nor
    // CodeGen_C can generate the correct buffer unpacking code.

    // To work around this, we generate two functions. The private
    // function is one where every buffer referenced is an argument,
    // and the public function is a wrapper that calls the private
    // function, passing the global buffers to the private
    // function. This works because the public function does not
    // attempt to directly access any of the fields of the buffer.

    Stmt private_body;

    const Module &old_module = contents.ptr->module;
    if (!old_module.functions().empty() &&
        old_module.target() == target) {
        internal_assert(old_module.functions().size() == 2);
        // We can avoid relowering and just reuse the private body
        // from the old module. We expect two functions in the old
        // module: the private one then the public one.
        private_body = old_module.functions().front().body;
        debug(2) << "Reusing old module\n";
    } else {
        vector<IRMutator *> custom_passes;
        for (CustomLoweringPass p : contents.ptr->custom_lowering_passes) {
            custom_passes.push_back(p.pass);
        }

        private_body = lower(contents.ptr->outputs, fn_name, target, custom_passes);
    }

    std::vector<std::string> namespaces;
    std::string simple_new_fn_name = extract_namespaces(new_fn_name, namespaces);
    string private_name = "__" + simple_new_fn_name;

    // Get all the arguments/global images referenced in this function.
    vector<Argument> public_args = build_public_args(args, target);

    vector<Buffer> global_images = validate_arguments(public_args);

    // Create a module with all the global images in it.
    Module module(simple_new_fn_name, target);

    // Add all the global images to the module, and add the global
    // images used to the private argument list.
    vector<Argument> private_args = public_args;
    for (Buffer buf : global_images) {
        module.append(buf);
        private_args.push_back(Argument(buf.name(),
                                        Argument::InputBuffer,
                                        buf.type(), buf.dimensions()));
    }

    module.append(LoweredFunc(private_name, private_args,
                              private_body, LoweredFunc::Internal));

    // Generate a call to the private function, adding an arguments
    // for the global images.
    vector<Expr> private_params;
    for (Argument arg : private_args) {
        if (arg.is_buffer()) {
            private_params.push_back(Variable::make(type_of<void*>(), arg.name + ".buffer"));
        } else {
            private_params.push_back(Variable::make(arg.type, arg.name));
        }
    }
    string private_result_name = unique_name(private_name + "_result");
    Expr private_result_var = Variable::make(Int(32), private_result_name);
    Expr call_private = Call::make(Int(32), private_name, private_params, Call::Extern);
    Stmt public_body = AssertStmt::make(private_result_var == 0, private_result_var);
    public_body = LetStmt::make(private_result_name, call_private, public_body);

    module.append(LoweredFunc(new_fn_name, public_args, public_body, linkage_type));

    contents.ptr->module = module;

    return module;
}

std::string Pipeline::generate_function_name() const {
    user_assert(defined()) << "Pipeline is undefined\n";
    // Come up with a name for a generated function
    string name = contents.ptr->outputs[0].name();
    for (size_t i = 0; i < name.size(); i++) {
        if (!isalnum(name[i])) {
            name[i] = '_';
        }
    }
    return name;
}

void *Pipeline::compile_jit(const Target &target_arg) {
    user_assert(defined()) << "Pipeline is undefined\n";

    Target target(target_arg);
    target.set_feature(Target::JIT);
    target.set_feature(Target::UserContext);

    debug(2) << "jit-compiling for: " << target_arg.to_string() << "\n";

    // If we're re-jitting for the same target, we can just keep the
    // old jit module.
    if (contents.ptr->jit_target == target &&
        contents.ptr->jit_module.compiled()) {
        debug(2) << "Reusing old jit module compiled for :\n" << contents.ptr->jit_target.to_string() << "\n";
        return contents.ptr->jit_module.main_function();
    }

    contents.ptr->jit_target = target;

    // Infer an arguments vector
    infer_arguments();

    // Come up with a name for the generated function
    string name = generate_function_name();

    vector<Argument> args;
    for (const InferredArgument &arg : contents.ptr->inferred_args) {
        args.push_back(arg.arg);
    }

    // Compile to a module
    Module module = compile_to_module(args, name, target);

    // Make sure we're not embedding any images
    internal_assert(module.buffers().empty());

    std::map<std::string, JITExtern> lowered_externs = contents.ptr->jit_externs;
    // Compile to jit module
    JITModule jit_module(module, module.functions().back(),
                         make_externs_jit_module(target_arg, lowered_externs));

    // Dump bitcode to a file if the environment variable
    // HL_GENBITCODE is non-zero.
    size_t gen;
    get_env_variable("HL_GENBITCODE", gen);
    if (gen) {
        string program_name = running_program_name();
        if (program_name.empty()) {
            program_name = "unknown" + unique_name('_').substr(1);
        }

        string function_name = name + "_" + unique_name('g').substr(1);
        compile_to_bitcode(program_name + "_" + function_name + ".bc",
                           infer_arguments(), function_name);
    }

    contents.ptr->jit_module = jit_module;

    return jit_module.main_function();
}


void Pipeline::set_error_handler(void (*handler)(void *, const char *)) {
    user_assert(defined()) << "Pipeline is undefined\n";
    contents.ptr->jit_handlers.custom_error = handler;
}

void Pipeline::set_custom_allocator(void *(*cust_malloc)(void *, size_t),
                                    void (*cust_free)(void *, void *)) {
    user_assert(defined()) << "Pipeline is undefined\n";
    contents.ptr->jit_handlers.custom_malloc = cust_malloc;
    contents.ptr->jit_handlers.custom_free = cust_free;
}

void Pipeline::set_custom_do_par_for(int (*cust_do_par_for)(void *, int (*)(void *, int, uint8_t *), int, int, uint8_t *)) {
    user_assert(defined()) << "Pipeline is undefined\n";
    contents.ptr->jit_handlers.custom_do_par_for = cust_do_par_for;
}

void Pipeline::set_custom_do_task(int (*cust_do_task)(void *, int (*)(void *, int, uint8_t *), int, uint8_t *)) {
    user_assert(defined()) << "Pipeline is undefined\n";
    contents.ptr->jit_handlers.custom_do_task = cust_do_task;
}

void Pipeline::set_custom_trace(int (*trace_fn)(void *, const halide_trace_event *)) {
    user_assert(defined()) << "Pipeline is undefined\n";
    contents.ptr->jit_handlers.custom_trace = trace_fn;
}

void Pipeline::set_custom_print(void (*cust_print)(void *, const char *)) {
    user_assert(defined()) << "Pipeline is undefined\n";
    contents.ptr->jit_handlers.custom_print = cust_print;
}

void Pipeline::set_jit_externs(const std::map<std::string, JITExtern> &externs) {
    user_assert(defined()) << "Pipeline is undefined\n";
    contents.ptr->jit_externs = externs;
    invalidate_cache();
}

const std::map<std::string, JITExtern> &Pipeline::get_jit_externs() {
    user_assert(defined()) << "Pipeline is undefined\n";
    return contents.ptr->jit_externs;
}

void Pipeline::add_custom_lowering_pass(IRMutator *pass, void (*deleter)(IRMutator *)) {
    user_assert(defined()) << "Pipeline is undefined\n";
    contents.ptr->invalidate_cache();
    CustomLoweringPass p = {pass, deleter};
    contents.ptr->custom_lowering_passes.push_back(p);
}

void Pipeline::clear_custom_lowering_passes() {
    if (!defined()) return;
    contents.ptr->clear_custom_lowering_passes();
}

const vector<CustomLoweringPass> &Pipeline::custom_lowering_passes() {
    user_assert(defined()) << "Pipeline is undefined\n";
    return contents.ptr->custom_lowering_passes;
}

const JITHandlers &Pipeline::jit_handlers() {
    user_assert(defined()) << "Pipeline is undefined\n";
    return contents.ptr->jit_handlers;
}

void Pipeline::realize(Buffer b, const Target &target) {
    realize(Realization({b}), target);
}

Realization Pipeline::realize(vector<int32_t> sizes,
                              const Target &target) {
    user_assert(defined()) << "Pipeline is undefined\n";
    vector<Buffer> bufs;
    for (Type t : contents.ptr->outputs[0].output_types()) {
        bufs.push_back(Buffer(t, sizes));
    }
    Realization r(bufs);
    realize(r, target);
    return r;
}

Realization Pipeline::realize(int x_size, int y_size, int z_size, int w_size,
                              const Target &target) {
    return realize({x_size, y_size, z_size, w_size}, target);
}

Realization Pipeline::realize(int x_size, int y_size, int z_size,
                              const Target &target) {
    return realize({x_size, y_size, z_size}, target);
}

Realization Pipeline::realize(int x_size, int y_size,
                              const Target &target) {
    return realize({x_size, y_size}, target);
}

Realization Pipeline::realize(int x_size,
                              const Target &target) {
    // Use an explicit vector here, since {x_size} can be interpreted
    // as a scalar initializer
    vector<int32_t> v = {x_size};
    return realize(v, target);
}

namespace {
struct ErrorBuffer {
    enum { MaxBufSize = 4096 };
    char buf[MaxBufSize];
    int end;

    ErrorBuffer() {
        end = 0;
    }

    void concat(const char *message) {
        size_t len = strlen(message);

        if (len && message[len-1] != '\n') {
            // Claim some extra space for a newline.
            len++;
        }

        // Atomically claim some space in the buffer
#ifdef _MSC_VER
        int old_end = _InterlockedExchangeAdd((volatile long *)(&end), len);
#else
        int old_end = __sync_fetch_and_add(&end, len);
#endif

        if (old_end + len >= MaxBufSize - 1) {
            // Out of space
            return;
        }

        for (size_t i = 0; i < len - 1; i++) {
            buf[old_end + i] = message[i];
        }
        if (buf[old_end + len - 2] != '\n') {
            buf[old_end + len - 1] = '\n';
        }
    }

    std::string str() const {
        return std::string(buf, end);
    }

    static void handler(void *ctx, const char *message) {
        if (ctx) {
            JITUserContext *ctx1 = (JITUserContext *)ctx;
            ErrorBuffer *buf = (ErrorBuffer *)ctx1->user_context;
            buf->concat(message);
        }
    }
};

struct JITFuncCallContext {
    ErrorBuffer error_buffer;
    JITUserContext jit_context;
    Parameter &user_context_param;
    bool custom_error_handler;

    JITFuncCallContext(const JITHandlers &handlers, Parameter &user_context_param)
        : user_context_param(user_context_param) {
        void *user_context = nullptr;
        JITHandlers local_handlers = handlers;
        if (local_handlers.custom_error == nullptr) {
            custom_error_handler = false;
            local_handlers.custom_error = ErrorBuffer::handler;
            user_context = &error_buffer;
        } else {
            custom_error_handler = true;
        }
        JITSharedRuntime::init_jit_user_context(jit_context, user_context, local_handlers);
        user_context_param.set_scalar(&jit_context);

        debug(2) << "custom_print: " << (void *)jit_context.handlers.custom_print << '\n'
                 << "custom_malloc: " << (void *)jit_context.handlers.custom_malloc << '\n'
                 << "custom_free: " << (void *)jit_context.handlers.custom_free << '\n'
                 << "custom_do_task: " << (void *)jit_context.handlers.custom_do_task << '\n'
                 << "custom_do_par_for: " << (void *)jit_context.handlers.custom_do_par_for << '\n'
                 << "custom_error: " << (void *)jit_context.handlers.custom_error << '\n'
                 << "custom_trace: " << (void *)jit_context.handlers.custom_trace << '\n';
    }

    void report_if_error(int exit_status) {
        // Only report the errors if no custom error handler was installed
        if (exit_status && !custom_error_handler) {
            std::string output = error_buffer.str();
            if (output.empty()) {
                output = ("The pipeline returned exit status " +
                          std::to_string(exit_status) +
                          " but halide_error was never called.\n");
            }
            halide_runtime_error << output;
            error_buffer.end = 0;
        }
    }

    void finalize(int exit_status) {
        report_if_error(exit_status);
        user_context_param.set_scalar((void *)nullptr); // Don't leave param hanging with pointer to stack.
    }
};
}

// Make a vector of void *'s to pass to the jit call using the
// currently bound value for all of the params and image
// params. Unbound image params produce null values.
vector<const void *> Pipeline::prepare_jit_call_arguments(Realization dst, const Target &target) {
    user_assert(defined()) << "Can't realize an undefined Pipeline\n";

    compile_jit(target);

    JITModule &compiled_module = contents.ptr->jit_module;
    internal_assert(compiled_module.argv_function());

    struct OutputBufferType {
        Function func;
        Type type;
        int dims;
    };
    vector<OutputBufferType> output_buffer_types;
    for (Function f : contents.ptr->outputs) {
        for (Type t : f.output_types()) {
            OutputBufferType obt = {f, t, f.dimensions()};
            output_buffer_types.push_back(obt);
        }
    }

    user_assert(output_buffer_types.size() == dst.size())
        << "Realization contains wrong number of Images (" << dst.size()
        << ") for realizing pipeline with " << output_buffer_types.size()
        << " outputs\n";

    // Check the type and dimensionality of the buffer
    for (size_t i = 0; i < dst.size(); i++) {
        Function func = output_buffer_types[i].func;
        int  dims = output_buffer_types[i].dims;
        Type type = output_buffer_types[i].type;
        user_assert(dst[i].dimensions() == dims)
            << "Can't realize Func \"" << func.name()
            << "\" into Buffer \"" << dst[i].name()
            << "\" because Buffer \"" << dst[i].name()
            << "\" is " << dst[i].dimensions() << "-dimensional"
            << ", but Func \"" << func.name()
            << "\" is " << dims << "-dimensional.\n";
        user_assert(dst[i].type() == type)
            << "Can't realize Func \"" << func.name()
            << "\" into Buffer \"" << dst[i].name()
            << "\" because Buffer \"" << dst[i].name()
            << "\" has type " << dst[i].type()
            << ", but Func \"" << func.name()
            << "\" has type " << type << ".\n";
    }

    // Come up with the void * arguments to pass to the argv function
    const vector<InferredArgument> &input_args = contents.ptr->inferred_args;
    vector<const void *> arg_values;

    // First the inputs
    for (InferredArgument arg : input_args) {
        if (arg.param.defined() && arg.param.is_buffer()) {
            // ImageParam arg
            Buffer buf = arg.param.get_buffer();
            if (buf.defined()) {
                arg_values.push_back(buf.raw_buffer());
            } else {
                // Unbound
                arg_values.push_back(nullptr);
            }
            debug(1) << "JIT input ImageParam argument ";
        } else if (arg.param.defined()) {
            arg_values.push_back(arg.param.get_scalar_address());
            debug(1) << "JIT input scalar argument ";
        } else {
            debug(1) << "JIT input Image argument ";
            internal_assert(arg.buffer.defined());
            arg_values.push_back(arg.buffer.raw_buffer());
        }
        const void *ptr = arg_values.back();
        debug(1) << arg.arg.name << " @ " << ptr << "\n";
    }

    // Then the outputs
    for (Buffer buf : dst.as_vector()) {
        internal_assert(buf.defined()) << "Can't realize into an undefined Buffer\n";
        arg_values.push_back(buf.raw_buffer());
        const void *ptr = arg_values.back();
        debug(1) << "JIT output buffer " << buf.name()
                 << " @ " << ptr << "\n";
    }

    return arg_values;
}

std::vector<JITModule>
Pipeline::make_externs_jit_module(const Target &target,
                                  std::map<std::string, JITExtern> &externs_in_out) {
    std::vector<JITModule> result;

    // Externs that are Funcs get their own JITModule. All standalone functions are
    // held in a single JITModule at the end of the list (if there are any).
    JITModule free_standing_jit_externs;
    for (std::map<std::string, JITExtern>::iterator iter = externs_in_out.begin();
         iter != externs_in_out.end();
         iter++) {
        JITExtern &jit_extern(iter->second);
        if (iter->second.pipeline.defined()) {
            PipelineContents &pipeline_contents(*jit_extern.pipeline.contents.ptr);

            // Ensure that the pipeline is compiled.
            jit_extern.pipeline.compile_jit(target);

            free_standing_jit_externs.add_dependency(pipeline_contents.jit_module);
            free_standing_jit_externs.add_symbol_for_export(iter->first, pipeline_contents.jit_module.entrypoint_symbol());
            iter->second.c_function = pipeline_contents.jit_module.entrypoint_symbol().address;
            iter->second.signature.is_void_return = false;
            iter->second.signature.ret_type = Int(32);
            // Add the arguments to the compiled pipeline
            for (const InferredArgument &arg : pipeline_contents.inferred_args) {
                 ScalarOrBufferT arg_type_info;
                 arg_type_info.is_buffer = arg.arg.is_buffer();
                 if (!arg_type_info.is_buffer) {
                     arg_type_info.scalar_type = arg.arg.type;
                 }
                 iter->second.signature.arg_types.push_back(arg_type_info);
            }
            // Add the outputs of the pipeline
            for (size_t i = 0; i < pipeline_contents.outputs.size(); i++) {
                ScalarOrBufferT arg_type_info;
                arg_type_info.is_buffer = true;
                iter->second.signature.arg_types.push_back(arg_type_info);
            }
            iter->second.pipeline = Pipeline();
        } else {
            free_standing_jit_externs.add_extern_for_export(iter->first, jit_extern.signature, jit_extern.c_function);
        }
    }
    if (free_standing_jit_externs.compiled() || !free_standing_jit_externs.exports().empty()) {
        result.push_back(free_standing_jit_externs);
    }
    return result;
}

void Pipeline::realize(Realization dst, const Target &t) {
    Target target = t;
    user_assert(defined()) << "Can't realize an undefined Pipeline\n";

    debug(2) << "Realizing Pipeline for " << target.to_string() << "\n";

    // If target is unspecified...
    if (target.os == Target::OSUnknown) {
        // If we've already jit-compiled for a specific target, use that.
        if (contents.ptr->jit_module.compiled()) {
            target = contents.ptr->jit_target;
        } else {
            // Otherwise get the target from the environment
            target = get_jit_target_from_environment();
        }
    }

    vector<const void *> args = prepare_jit_call_arguments(dst, target);

    for (size_t i = 0; i < contents.ptr->inferred_args.size(); i++) {
        const InferredArgument &arg = contents.ptr->inferred_args[i];
        const void *arg_value = args[i];
        if (arg.param.defined()) {
            user_assert(arg_value != nullptr)
                << "Can't realize a pipeline because ImageParam "
                << arg.param.name() << " is not bound to a Buffer\n";
        }
    }

    // We need to make a context for calling the jitted function to
    // carry the the set of custom handlers. Here's how handlers get
    // called when running jitted code:

    // There's a single shared module that includes runtime code like
    // posix_error_handler.cpp. This module is created the first time
    // you JIT something and is reused for all subsequent runs of
    // jitted code for any pipeline with the same target.

    // To handle events like printing, tracing, or errors, the jitted
    // code calls things like halide_error or halide_print in the
    // shared runtime, which in turn call global function pointer
    // variables in the shared runtime (e.g. halide_error_handler,
    // halide_custom_print). When the shared module is created, we set
    // those variables to point to the global handlers in
    // JITModule.cpp (e.g. error_handler_handler, print_handler).

    // Those global handlers use the user_context passed in to call
    // the right handler for this particular pipeline run. The
    // user_context is just a pointer to a JITUserContext, which is a
    // member of the JITFuncCallContext which we will declare now:

    JITFuncCallContext jit_context(jit_handlers(), contents.ptr->user_context_arg.param);

    // The handlers in the jit_context default to the default handlers
    // in the runtime of the shared module (e.g. halide_print_impl,
    // default_trace). As an example, here's what happens with a
    // halide_print call:

    // 1) Before the pipeline runs, when the single shared runtime
    // module is created, halide_custom_print in posix_print.cpp is
    // set to print_handler in JITModule.cpp

    // 2) When the jitted module is compiled, we tell llvm to resolve
    // calls to halide_print to the halide_print in the shared module
    // we made.

    // 3) The user calls realize(), and the jitted code calls
    // halide_print in the shared runtime.

    // 4) halide_print calls the function pointer halide_custom_print,
    // which is print_handler in JITModule.cpp

    // 5) print_handler casts the user_context to a JITUserContext,
    // then calls the function pointer member handlers.custom_print,
    // which is either halide_print_impl in the runtime, or some other
    // function set by Pipeline::set_custom_print.

    // Errors are slightly different, in that we always override the
    // default when jitting.  We instead use ErrorBuffer::handler
    // above (this was set in jit_context's constructor). When
    // jit-compiled code encounters an error, it calls this handler,
    // which just records the fact there was an error and what the
    // message was, then returns back into jitted code. The jitted
    // code cleans up and returns early with an exit code. We record
    // this exit status below, then pass it to jit_context.finalize at
    // the end of this function. If it's non-zero,
    // jit_context.finalize passes the recorded error message to
    // halide_runtime_error, which either calls abort() or throws an
    // exception.

    debug(2) << "Calling jitted function\n";
    int exit_status = contents.ptr->jit_module.argv_function()(&(args[0]));
    debug(2) << "Back from jitted function. Exit status was " << exit_status << "\n";

    // If we're profiling, report runtimes and reset profiler stats.
    if (target.has_feature(Target::Profile)) {
        JITModule::Symbol report_sym =
            contents.ptr->jit_module.find_symbol_by_name("halide_profiler_report");
        JITModule::Symbol reset_sym =
            contents.ptr->jit_module.find_symbol_by_name("halide_profiler_reset");
        if (report_sym.address && reset_sym.address) {
            void *uc = jit_context.user_context_param.get_scalar<void *>();
            void (*report_fn_ptr)(void *) = (void (*)(void *))(report_sym.address);
            report_fn_ptr(uc);

            void (*reset_fn_ptr)() = (void (*)())(reset_sym.address);
            reset_fn_ptr();
        }
    }

    jit_context.finalize(exit_status);
}

void Pipeline::infer_input_bounds(Realization dst) {

    Target target = get_jit_target_from_environment();

    vector<const void *> args = prepare_jit_call_arguments(dst, target);

    struct TrackedBuffer {
        // The query buffer.
        buffer_t query;
        // A backup copy of it to test if it changed.
        buffer_t orig;
    };
    vector<TrackedBuffer> tracked_buffers(args.size());

    vector<size_t> query_indices;
    for (size_t i = 0; i < args.size(); i++) {
        if (args[i] == nullptr) {
            query_indices.push_back(i);
            memset(&tracked_buffers[i], 0, sizeof(TrackedBuffer));
            args[i] = &tracked_buffers[i].query;
        }
    }

    // No need to query if all the inputs are bound already.
    if (query_indices.empty()) {
        debug(1) << "All inputs are bound. No need for bounds inference\n";
        return;
    }

    JITFuncCallContext jit_context(jit_handlers(), contents.ptr->user_context_arg.param);

    int iter = 0;
    const int max_iters = 16;
    for (iter = 0; iter < max_iters; iter++) {
        // Make a copy of the buffers that might be mutated
        for (TrackedBuffer &tb : tracked_buffers) {
            tb.orig = tb.query;
        }

        Internal::debug(2) << "Calling jitted function\n";
        int exit_status = contents.ptr->jit_module.argv_function()(&(args[0]));
        jit_context.report_if_error(exit_status);
        Internal::debug(2) << "Back from jitted function\n";
        bool changed = false;

        // Check if there were any changed
        for (TrackedBuffer &tb : tracked_buffers) {
            if (memcmp(&tb.query, &tb.orig, sizeof(buffer_t))) {
                changed = true;
            }
        }
        if (!changed) {
            break;
        }
    }

    jit_context.finalize(0);

    user_assert(iter < max_iters)
        << "Inferring input bounds on Pipeline"
        << " didn't converge after " << max_iters
        << " iterations. There may be unsatisfiable constraints\n";

    debug(1) << "Bounds inference converged after " << iter << " iterations\n";

    // Now allocate the resulting buffers
    for (size_t i : query_indices) {
        InferredArgument ia = contents.ptr->inferred_args[i];
        internal_assert(!ia.param.get_buffer().defined());
        buffer_t buf = tracked_buffers[i].query;

        Internal::debug(1) << "Inferred bounds for " << ia.param.name() << ": ("
                           << buf.min[0] << ","
                           << buf.min[1] << ","
                           << buf.min[2] << ","
                           << buf.min[3] << ")..("
                           << buf.min[0] + buf.extent[0] << ","
                           << buf.min[1] + buf.extent[1] << ","
                           << buf.min[2] + buf.extent[2] << ","
                           << buf.min[3] + buf.extent[3] << ")\n";

        // Figure out how much memory to allocate for this buffer
        size_t min_idx = 0, max_idx = 0;
        for (int d = 0; d < 4; d++) {
            if (buf.stride[d] > 0) {
                min_idx += buf.min[d] * buf.stride[d];
                max_idx += (buf.min[d] + buf.extent[d] - 1) * buf.stride[d];
            } else {
                max_idx += buf.min[d] * buf.stride[d];
                min_idx += (buf.min[d] + buf.extent[d] - 1) * buf.stride[d];
            }
        }
        size_t total_size = (max_idx - min_idx);
        while (total_size & 0x1f) total_size++;

        // Allocate enough memory with the right dimensionality.
        Buffer buffer(ia.param.type(), total_size,
                      buf.extent[1] > 0 ? 1 : 0,
                      buf.extent[2] > 0 ? 1 : 0,
                      buf.extent[3] > 0 ? 1 : 0);

        // Rewrite the buffer fields to match the ones returned
        for (int d = 0; d < 4; d++) {
            buffer.raw_buffer()->min[d] = buf.min[d];
            buffer.raw_buffer()->stride[d] = buf.stride[d];
            buffer.raw_buffer()->extent[d] = buf.extent[d];
        }
        ia.param.set_buffer(buffer);
    }
}

void Pipeline::infer_input_bounds(int x_size, int y_size, int z_size, int w_size) {
    user_assert(defined()) << "Can't infer input bounds on an undefined Pipeline.\n";

    vector<Buffer> bufs;
    for (Type t : contents.ptr->outputs[0].output_types()) {
        bufs.push_back(Buffer(t, x_size, y_size, z_size, w_size));
    }
    Realization r(bufs);
    infer_input_bounds(r);
}


void Pipeline::infer_input_bounds(Buffer dst) {
    infer_input_bounds(Realization({dst}));
}

void Pipeline::invalidate_cache() {
    if (defined()) {
        contents.ptr->invalidate_cache();
    }
}

JITExtern::JITExtern(Pipeline pipeline)
    : pipeline(pipeline), c_function(nullptr) {
}

JITExtern::JITExtern(Func func)
    : pipeline(func), c_function(nullptr) {
}

}  // namespace Halide<|MERGE_RESOLUTION|>--- conflicted
+++ resolved
@@ -154,11 +154,7 @@
             << "Can't compile undefined Func.\n";
     }
 
-<<<<<<< HEAD
-    compile_module_to(compile_to_module(args, fn_name, target), output_files);
-=======
     compile_module_to_outputs(compile_to_module(args, fn_name, target), output_files);
->>>>>>> d66d0874
 }
 
 
