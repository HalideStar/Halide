#include "AddImageChecks.h"
#include "Target.h"
#include "IRVisitor.h"
#include "Substitute.h"
#include "Simplify.h"

namespace Halide {
namespace Internal {

using std::vector;
using std::string;
using std::map;
using std::pair;

/* Find all the externally referenced buffers in a stmt */
class FindBuffers : public IRGraphVisitor {
public:
    struct Result {
        Buffer image;
        Parameter param;
        Type type;
        int dimensions;
        Result() : dimensions(0) {}
    };

    map<string, Result> buffers;

    using IRGraphVisitor::visit;

    void visit(const Call *op) {
        IRGraphVisitor::visit(op);
        if (op->image.defined()) {
            Result r;
            r.image = op->image;
            r.type = op->type.element_of();
            r.dimensions = (int)op->args.size();
            buffers[op->name] = r;
        } else if (op->param.defined()) {
            Result r;
            r.param = op->param;
            r.type = op->type.element_of();
            r.dimensions = (int)op->args.size();
            buffers[op->name] = r;
        }
    }

    void visit(const Variable *op) {
        if (ends_with(op->name, ".buffer") &&
            op->param.defined() &&
            op->param.is_buffer() &&
            buffers.find(op->param.name()) == buffers.end()) {
            Result r;
            r.param = op->param;
            r.type = op->param.type();
            r.dimensions = op->param.dimensions();
            buffers[op->param.name()] = r;
        }
    }
};

Stmt add_image_checks(Stmt s,
                      const vector<Function> &outputs,
                      const Target &t,
                      const vector<string> &order,
                      const map<string, Function> &env,
                      const FuncValueBounds &fb) {

    bool no_asserts = t.has_feature(Target::NoAsserts);
    bool no_bounds_query = t.has_feature(Target::NoBoundsQuery);

    // First hunt for all the referenced buffers
    FindBuffers finder;
    s.accept(&finder);
    map<string, FindBuffers::Result> bufs = finder.buffers;

    // Add the output buffer(s).
    for (Function f : outputs) {
        for (size_t i = 0; i < f.values().size(); i++) {
            FindBuffers::Result output_buffer;
            output_buffer.type = f.values()[i].type();
            output_buffer.param = f.output_buffers()[i];
            output_buffer.dimensions = f.dimensions();
            if (f.values().size() > 1) {
                bufs[f.name() + '.' + std::to_string(i)] = output_buffer;
            } else {
                bufs[f.name()] = output_buffer;
            }
        }
    }

    Scope<Interval> empty_scope;
    map<string, Box> boxes = boxes_touched(s, empty_scope, fb);

    // Now iterate through all the buffers, creating a list of lets
    // and a list of asserts.
    vector<pair<string, Expr>> lets_overflow;
    vector<pair<string, Expr>> lets_required;
    vector<pair<string, Expr>> lets_constrained;
    vector<pair<string, Expr>> lets_proposed;
    vector<Stmt> dims_no_overflow_asserts;
    vector<Stmt> asserts_required;
    vector<Stmt> asserts_constrained;
    vector<Stmt> asserts_proposed;
    vector<Stmt> asserts_elem_size;
    vector<Stmt> asserts_host_alignment;
    vector<Stmt> buffer_rewrites;

    // Inject the code that conditionally returns if we're in inference mode
    Expr maybe_return_condition = const_false();

    // We're also going to apply the constraints to the required min
    // and extent. To do this we have to substitute all references to
    // the actual sizes of the input images in the constraints with
    // references to the required sizes.
    map<string, Expr> replace_with_required;

    for (const pair<string, FindBuffers::Result> &buf : bufs) {
        const string &name = buf.first;

        for (int i = 0; i < buf.second.dimensions; i++) {
            string dim = std::to_string(i);

            Expr min_required = Variable::make(Int(32), name + ".min." + dim + ".required");
            replace_with_required[name + ".min." + dim] = min_required;

            Expr extent_required = Variable::make(Int(32), name + ".extent." + dim + ".required");
            replace_with_required[name + ".extent." + dim] = simplify(extent_required);

            Expr stride_required = Variable::make(Int(32), name + ".stride." + dim + ".required");
            replace_with_required[name + ".stride." + dim] = stride_required;
        }
    }

    // We also want to build a map that lets us replace values passed
    // in with the constrained version. This is applied to the rest of
    // the lowered pipeline to take advantage of the constraints,
    // e.g. for constant folding.
    map<string, Expr> replace_with_constrained;

    for (pair<const string, FindBuffers::Result> &buf : bufs) {
        const string &name = buf.first;
        Buffer &image = buf.second.image;
        Parameter &param = buf.second.param;
        Type type = buf.second.type;
        int dimensions = buf.second.dimensions;

        // Detect if this is one of the outputs of a multi-output pipeline.
        bool is_output_buffer = false;
        bool is_secondary_output_buffer = false;
        string buffer_name = name;
        for (Function f : outputs) {
            for (size_t i = 0; i < f.output_buffers().size(); i++) {
                if (param.defined() &&
                    param.same_as(f.output_buffers()[i])) {
                    is_output_buffer = true;
                    // If we're one of multiple output buffers, we should use the
                    // region inferred for the func in general.
                    buffer_name = f.name();
                    if (i > 0) {
                        is_secondary_output_buffer = true;
                    }
                }
            }
        }

        Box touched = boxes[buffer_name];
        internal_assert(touched.empty() || (int)(touched.size()) == dimensions);

        // The buffer may be used in one or more extern stage. If so we need to
        // expand the box touched to include the results of the
        // top-level bounds query calls to those extern stages.
        if (param.defined()) {
            // Find the extern users.
            vector<string> extern_users;
            for (size_t i = 0; i < order.size(); i++) {
                Function f = env.find(order[i])->second;
                if (f.has_extern_definition()) {
                    const vector<ExternFuncArgument> &args = f.extern_arguments();
                    for (size_t j = 0; j < args.size(); j++) {
                        if ((args[j].image_param.defined() &&
                             args[j].image_param.name() == param.name()) ||
                            (args[j].buffer.defined() &&
                             args[j].buffer.name() == param.name())) {
                            extern_users.push_back(order[i]);
                        }
                    }
                }
            }

            // Expand the box by the result of the bounds query from each.
            for (size_t i = 0; i < extern_users.size(); i++) {
                const string &extern_user = extern_users[i];
                Box query_box;
                Expr query_buf = Variable::make(type_of<struct buffer_t *>(),
                                                param.name() + ".bounds_query." + extern_user);
                for (int j = 0; j < dimensions; j++) {
                    Expr min = Call::make(Int(32), Call::extract_buffer_min,
                                          {query_buf, j}, Call::Intrinsic);
                    Expr max = Call::make(Int(32), Call::extract_buffer_max,
                                          {query_buf, j}, Call::Intrinsic);
                    query_box.push_back(Interval(min, max));
                }
                merge_boxes(touched, query_box);
            }
        }

        // An expression returning whether or not we're in inference mode
        ReductionDomain rdom;
        Expr inference_mode = Variable::make(UInt(1), name + ".host_and_device_are_null", image, param, rdom);

        maybe_return_condition = maybe_return_condition || inference_mode;

        // Come up with a name to refer to this buffer in the error messages
        string error_name = (is_output_buffer ? "Output" : "Input");
        error_name += " buffer " + name;

        // Check the type matches the internally-understood type
        {
            string type_code_name = name + ".type.code";
            string type_bits_name = name + ".type.bits";
            string type_lanes_name = name + ".type.lanes";
            Expr type_code = Variable::make(UInt(8), type_code_name, image, param, rdom);
            Expr type_bits = Variable::make(UInt(8), type_bits_name, image, param, rdom);
            Expr type_lanes = Variable::make(UInt(16), type_lanes_name, image, param, rdom);
            Expr error = Call::make(Int(32), "halide_error_bad_type",
                                    {error_name,
                                     type_code, make_const(UInt(8), type.code()),
                                     type_bits, make_const(UInt(8), type.bits()),
                                     type_lanes, make_const(UInt(16), type.lanes())},
                                    Call::Extern);
            asserts_elem_size.push_back(
                AssertStmt::make((type_code == type.code()) &&
                                 (type_bits == type.bits()) &&
                                 (type_lanes == type.lanes()), error));
        }

        if (touched.maybe_unused()) {
            debug(3) << "Image " << name << " is only used when " << touched.used << "\n";
        }

        // Check that the region passed in (after applying constraints) is within the region used
        debug(3) << "In image " << name << " region touched is:\n";


        for (int j = 0; j < dimensions; j++) {
            string dim = std::to_string(j);
            string actual_min_name = name + ".min." + dim;
            string actual_extent_name = name + ".extent." + dim;
            string actual_stride_name = name + ".stride." + dim;
            Expr actual_min = Variable::make(Int(32), actual_min_name, image, param, rdom);
            Expr actual_extent = Variable::make(Int(32), actual_extent_name, image, param, rdom);
            Expr actual_stride = Variable::make(Int(32), actual_stride_name, image, param, rdom);
            if (!touched[j].min.defined() || !touched[j].max.defined()) {
                user_error << "Buffer " << name
                           << " may be accessed in an unbounded way in dimension "
                           << j << "\n";
            }

            Expr min_required = touched[j].min;
            Expr extent_required = touched[j].max + 1 - touched[j].min;

            if (touched.maybe_unused()) {
                min_required = select(touched.used, min_required, actual_min);
                extent_required = select(touched.used, extent_required, actual_extent);
            }

            string min_required_name = name + ".min." + dim + ".required";
            string extent_required_name = name + ".extent." + dim + ".required";

            Expr min_required_var = Variable::make(Int(32), min_required_name);
            Expr extent_required_var = Variable::make(Int(32), extent_required_name);

            lets_required.push_back(make_pair(extent_required_name, extent_required));
            lets_required.push_back(make_pair(min_required_name, min_required));

            Expr actual_max = actual_min + actual_extent - 1;
            Expr max_required = min_required_var + extent_required_var - 1;

            if (touched.maybe_unused()) {
                max_required = select(touched.used, max_required, actual_max);
            }

            Expr oob_condition = actual_min <= min_required_var && actual_max >= max_required;

            Expr oob_error = Call::make(Int(32), "halide_error_access_out_of_bounds",
                                        {error_name, j, min_required_var, max_required, actual_min, actual_max},
                                        Call::Extern);

            asserts_required.push_back(AssertStmt::make(oob_condition, oob_error));

            // Come up with a required stride to use in bounds
            // inference mode. We don't assert it. It's just used to
            // apply the constraints to to come up with a proposed
            // stride. Strides actually passed in may not be in this
            // order (e.g if storage is swizzled relative to dimension
            // order).
            Expr stride_required;
            if (j == 0) {
                stride_required = 1;
            } else {
                string last_dim = std::to_string(j-1);
                stride_required = (Variable::make(Int(32), name + ".stride." + last_dim + ".required") *
                                   Variable::make(Int(32), name + ".extent." + last_dim + ".required"));
            }
            lets_required.push_back(make_pair(name + ".stride." + dim + ".required", stride_required));

            // Insert checks to make sure the total size of all input
            // and output buffers is <= 2^31 - 1.  And that no product
            // of extents overflows 2^31 - 1. This second test is
            // likely only needed if a fuse directive is used in the
            // schedule to combine multiple extents, but it is here
            // for extra safety. Ultimately we will want to make
            // Halide handle larger single buffers, at least on 64-bit
            // systems.
            Expr max_size = cast<int64_t>(0x7fffffff);
            Expr actual_size = cast<int64_t>(actual_extent) * actual_stride;
            Expr allocation_size_error = Call::make(Int(32), "halide_error_buffer_allocation_too_large",
                                                    {name, actual_size, max_size}, Call::Extern);
            Stmt check = AssertStmt::make(actual_size <= max_size, allocation_size_error);
            dims_no_overflow_asserts.push_back(check);

            // Don't repeat extents check for secondary buffers as extents must be the same as for the first one.
            if (!is_secondary_output_buffer) {
                if (j == 0) {
                    lets_overflow.push_back(make_pair(name + ".total_extent." + dim, cast<int64_t>(actual_extent)));
                } else {
                    Expr last_dim = Variable::make(Int(64), name + ".total_extent." + std::to_string(j-1));
                    Expr this_dim = actual_extent * last_dim;
                    Expr this_dim_var = Variable::make(Int(64), name + ".total_extent." + dim);
                    lets_overflow.push_back(make_pair(name + ".total_extent." + dim, this_dim));
                    Expr error = Call::make(Int(32), "halide_error_buffer_extents_too_large",
                                            {name, this_dim_var, max_size}, Call::Extern);
                    Stmt check = AssertStmt::make(this_dim_var <= max_size, error);
                    dims_no_overflow_asserts.push_back(check);
                }
            }
        }

        // Create code that mutates the input buffers if we're in bounds inference mode.
<<<<<<< HEAD
        Expr buffer_name_expr = Variable::make(Handle(), name + ".buffer");
        vector<Expr> args = {buffer_name_expr, make_zero(type)};
=======
        Expr buffer_name_expr = Variable::make(type_of<struct buffer_t *>(), name + ".buffer");
        vector<Expr> args = {buffer_name_expr, Expr(type.bits() / 8)};
>>>>>>> a7f3fcec
        for (int i = 0; i < dimensions; i++) {
            string dim = std::to_string(i);
            args.push_back(Variable::make(Int(32), name + ".min." + dim + ".proposed"));
            args.push_back(Variable::make(Int(32), name + ".extent." + dim + ".proposed"));
            args.push_back(Variable::make(Int(32), name + ".stride." + dim + ".proposed"));
        }
        Expr call = Call::make(UInt(1), Call::rewrite_buffer, args, Call::Intrinsic, Function(), 0, image, param);
        Stmt rewrite = Evaluate::make(call);
        rewrite = IfThenElse::make(inference_mode, rewrite);
        buffer_rewrites.push_back(rewrite);

        // Build the constraints tests and proposed sizes.
        vector<pair<string, Expr>> constraints;
        for (int i = 0; i < dimensions; i++) {
            string dim = std::to_string(i);
            string min_name = name + ".min." + dim;
            string stride_name = name + ".stride." + dim;
            string extent_name = name + ".extent." + dim;

            Expr stride_constrained, extent_constrained, min_constrained;

            Expr stride_orig = Variable::make(Int(32), stride_name, image, param, rdom);
            Expr extent_orig = Variable::make(Int(32), extent_name, image, param, rdom);
            Expr min_orig    = Variable::make(Int(32), min_name, image, param, rdom);

            Expr stride_required = Variable::make(Int(32), stride_name + ".required");
            Expr extent_required = Variable::make(Int(32), extent_name + ".required");
            Expr min_required = Variable::make(Int(32), min_name + ".required");

            Expr stride_proposed = Variable::make(Int(32), stride_name + ".proposed");
            Expr extent_proposed = Variable::make(Int(32), extent_name + ".proposed");
            Expr min_proposed = Variable::make(Int(32), min_name + ".proposed");

            debug(2) << "Injecting constraints for " << name << "." << i << "\n";
            if (is_secondary_output_buffer) {
                // For multi-output (Tuple) pipelines, output buffers
                // beyond the first implicitly have their min and extent
                // constrained to match the first output.

                if (param.defined()) {
                    user_assert(!param.extent_constraint(i).defined() &&
                                !param.min_constraint(i).defined())
                        << "Can't constrain the min or extent of an output buffer beyond the "
                        << "first. They are implicitly constrained to have the same min and extent "
                        << "as the first output buffer.\n";

                    stride_constrained = param.stride_constraint(i);
                } else if (image.defined() && (int)i < image.dimensions()) {
                    stride_constrained = image.dim(i).stride();
                }

                std::string min0_name = buffer_name + ".0.min." + dim;
                if (replace_with_constrained.count(min0_name) > 0 ) {
                    min_constrained = replace_with_constrained[min0_name];
                } else {
                    min_constrained = Variable::make(Int(32), min0_name);
                }

                std::string extent0_name = buffer_name + ".0.extent." + dim;
                if (replace_with_constrained.count(extent0_name) > 0 ) {
                    extent_constrained = replace_with_constrained[extent0_name];
                } else {
                    extent_constrained = Variable::make(Int(32), extent0_name);
                }
            } else if (image.defined() && (int)i < image.dimensions()) {
                stride_constrained = image.dim(i).stride();
                extent_constrained = image.dim(i).extent();
                min_constrained = image.dim(i).min();
            } else if (param.defined()) {
                stride_constrained = param.stride_constraint(i);
                extent_constrained = param.extent_constraint(i);
                min_constrained = param.min_constraint(i);
            }

            if (stride_constrained.defined()) {
                // Come up with a suggested stride by passing the
                // required region through this constraint.
                constraints.push_back(make_pair(stride_name, stride_constrained));
                stride_constrained = substitute(replace_with_required, stride_constrained);
                lets_proposed.push_back(make_pair(stride_name + ".proposed", stride_constrained));
            } else {
                lets_proposed.push_back(make_pair(stride_name + ".proposed", stride_required));
            }

            if (min_constrained.defined()) {
                constraints.push_back(make_pair(min_name, min_constrained));
                min_constrained = substitute(replace_with_required, min_constrained);
                lets_proposed.push_back(make_pair(min_name + ".proposed", min_constrained));
            } else {
                lets_proposed.push_back(make_pair(min_name + ".proposed", min_required));
            }

            if (extent_constrained.defined()) {
                constraints.push_back(make_pair(extent_name, extent_constrained));
                extent_constrained = substitute(replace_with_required, extent_constrained);
                lets_proposed.push_back(make_pair(extent_name + ".proposed", extent_constrained));
            } else {
                lets_proposed.push_back(make_pair(extent_name + ".proposed", extent_required));
            }

            // In bounds inference mode, make sure the proposed
            // versions still satisfy the constraints.
            Expr max_proposed = min_proposed + extent_proposed - 1;
            Expr max_required = min_required + extent_required - 1;
            Expr check = (min_proposed <= min_required) && (max_proposed >= max_required);
            Expr error = Call::make(Int(32), "halide_error_constraints_make_required_region_smaller",
                                    {error_name, i, min_proposed, max_proposed, min_required, max_required},
                                    Call::Extern);
            asserts_proposed.push_back(AssertStmt::make((!inference_mode) || check, error));

            // stride_required is just a suggestion. It's ok if the
            // constraints shuffle them around in ways that make it
            // smaller.
            /*
            check = (stride_proposed >= stride_required);
            error = "Applying the constraints to the required stride made it smaller";
            asserts_proposed.push_back(AssertStmt::make((!inference_mode) || check, error, vector<Expr>()));
            */
        }

        // Assert all the conditions, and set the new values
        for (size_t i = 0; i < constraints.size(); i++) {
            Expr var = Variable::make(Int(32), constraints[i].first);
            Expr constrained_var = Variable::make(Int(32), constraints[i].first + ".constrained");

            const string &var_str = constraints[i].first;
            std::ostringstream ss;
            ss << constraints[i].second;
            string constrained_var_str = ss.str();

            replace_with_constrained[var_str] = constrained_var;

            lets_constrained.push_back(make_pair(var_str + ".constrained", constraints[i].second));

            Expr error = Call::make(Int(32), "halide_error_constraint_violated",
                                    {var_str, var, constrained_var_str, constrained_var},
                                    Call::Extern);

            // Check the var passed in equals the constrained version (when not in inference mode)
            asserts_constrained.push_back(AssertStmt::make(var == constrained_var, error));
        }
        if (param.defined() && param.host_alignment() != param.type().bytes()) {
            string host_name = name + ".host";
            int alignment_required = param.host_alignment();
            Expr host_ptr = Variable::make(Handle(), host_name);
            Expr u64t_host_ptr = reinterpret<uint64_t>(host_ptr);
            Expr align_condition = (u64t_host_ptr % alignment_required) == 0;
            Expr error = Call::make(Int(32), "halide_error_unaligned_host_ptr",
                                    {name, alignment_required}, Call::Extern);
            asserts_host_alignment.push_back(AssertStmt::make(align_condition, error));
        }
    }

    // Inject the code that check for the alignment of the host pointers.
    if (!no_asserts) {
        for (size_t i = asserts_host_alignment.size(); i > 0; i--) {
            s = Block::make(asserts_host_alignment[i-1], s);
        }
    }
    // Inject the code that checks that no dimension math overflows
    if (!no_asserts) {
        for (size_t i = dims_no_overflow_asserts.size(); i > 0; i--) {
            s = Block::make(dims_no_overflow_asserts[i-1], s);
        }

        // Inject the code that defines the proposed sizes.
        for (size_t i = lets_overflow.size(); i > 0; i--) {
            s = LetStmt::make(lets_overflow[i-1].first, lets_overflow[i-1].second, s);
        }
    }

    // Replace uses of the var with the constrained versions in the
    // rest of the program. We also need to respect the existence of
    // constrained versions during storage flattening and bounds
    // inference.
    s = substitute(replace_with_constrained, s);

    // Now we add a bunch of code to the top of the pipeline. This is
    // all in reverse order compared to execution, as we incrementally
    // prepending code.

    if (!no_asserts) {
        // Inject the code that checks the constraints are correct.
        for (size_t i = asserts_constrained.size(); i > 0; i--) {
            s = Block::make(asserts_constrained[i-1], s);
        }

        // Inject the code that checks for out-of-bounds access to the buffers.
        for (size_t i = asserts_required.size(); i > 0; i--) {
            s = Block::make(asserts_required[i-1], s);
        }

        // Inject the code that checks that elem_sizes are ok.
        for (size_t i = asserts_elem_size.size(); i > 0; i--) {
            s = Block::make(asserts_elem_size[i-1], s);
        }
    }

    // Inject the code that returns early for inference mode.
    if (!no_bounds_query) {
        s = IfThenElse::make(!maybe_return_condition, s);

        // Inject the code that does the buffer rewrites for inference mode.
        for (size_t i = buffer_rewrites.size(); i > 0; i--) {
            s = Block::make(buffer_rewrites[i-1], s);
        }
    }

    if (!no_asserts) {
        // Inject the code that checks the proposed sizes still pass the bounds checks
        for (size_t i = asserts_proposed.size(); i > 0; i--) {
            s = Block::make(asserts_proposed[i-1], s);
        }
    }

    // Inject the code that defines the proposed sizes.
    for (size_t i = lets_proposed.size(); i > 0; i--) {
        s = LetStmt::make(lets_proposed[i-1].first, lets_proposed[i-1].second, s);
    }

    // Inject the code that defines the constrained sizes.
    for (size_t i = lets_constrained.size(); i > 0; i--) {
        s = LetStmt::make(lets_constrained[i-1].first, lets_constrained[i-1].second, s);
    }

    // Inject the code that defines the required sizes produced by bounds inference.
    for (size_t i = lets_required.size(); i > 0; i--) {
        s = LetStmt::make(lets_required[i-1].first, lets_required[i-1].second, s);
    }

    return s;
}

}
}<|MERGE_RESOLUTION|>--- conflicted
+++ resolved
@@ -337,13 +337,8 @@
         }
 
         // Create code that mutates the input buffers if we're in bounds inference mode.
-<<<<<<< HEAD
-        Expr buffer_name_expr = Variable::make(Handle(), name + ".buffer");
+        Expr buffer_name_expr = Variable::make(type_of<struct halide_buffer_t *>, name + ".buffer");
         vector<Expr> args = {buffer_name_expr, make_zero(type)};
-=======
-        Expr buffer_name_expr = Variable::make(type_of<struct buffer_t *>(), name + ".buffer");
-        vector<Expr> args = {buffer_name_expr, Expr(type.bits() / 8)};
->>>>>>> a7f3fcec
         for (int i = 0; i < dimensions; i++) {
             string dim = std::to_string(i);
             args.push_back(Variable::make(Int(32), name + ".min." + dim + ".proposed"));
