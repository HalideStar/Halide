#include "LLVM_Runtime_Linker.h"
#include "LLVM_Headers.h"

namespace Halide {

using std::string;
using std::vector;

namespace {

llvm::Module *parse_bitcode_file(llvm::StringRef buf, llvm::LLVMContext *context, const char *id) {

    #if LLVM_VERSION >= 36
    llvm::MemoryBufferRef bitcode_buffer = llvm::MemoryBufferRef(buf, id);
    #else
    llvm::MemoryBuffer *bitcode_buffer = llvm::MemoryBuffer::getMemBuffer(buf);
    #endif

    #if WAITING_FOR_UPSTREAM
      //#if LLVM_VERSION >= 37
      //llvm::Module *mod = llvm::parseBitcodeFile(bitcode_buffer, *context).get().release();
      //#elif LLVM_VERSION >= 35
    #endif
    #if LLVM_VERSION >= 35
    llvm::Module *mod = llvm::parseBitcodeFile(bitcode_buffer, *context).get();
    #else
    llvm::Module *mod = llvm::ParseBitcodeFile(bitcode_buffer, *context);
    #endif

    #if LLVM_VERSION < 36
    delete bitcode_buffer;
    #endif

    mod->setModuleIdentifier(id);

    return mod;
}

}

#define DECLARE_INITMOD(mod)                                            \
    extern "C" unsigned char halide_internal_initmod_##mod[];           \
    extern "C" int halide_internal_initmod_##mod##_length;              \
    llvm::Module *get_initmod_##mod(llvm::LLVMContext *context) {      \
        llvm::StringRef sb = llvm::StringRef((const char *)halide_internal_initmod_##mod, \
                                             halide_internal_initmod_##mod##_length); \
        llvm::Module *module = parse_bitcode_file(sb, context, #mod);   \
        return module;                                                  \
    }

#define DECLARE_NO_INITMOD(mod)                                         \
    llvm::Module *get_initmod_##mod(llvm::LLVMContext *, bool) {             \
        user_error << "Halide was compiled without support for this target\n"; \
        return NULL;                                                    \
    }                                                                   \
    llvm::Module *get_initmod_##mod##_ll(llvm::LLVMContext *) {         \
        user_error << "Halide was compiled without support for this target\n"; \
        return NULL;                                                    \
    }

#define DECLARE_CPP_INITMOD(mod) \
    DECLARE_INITMOD(mod ## _32_debug) \
    DECLARE_INITMOD(mod ## _64_debug) \
    DECLARE_INITMOD(mod ## _32) \
    DECLARE_INITMOD(mod ## _64) \
    llvm::Module *get_initmod_##mod(llvm::LLVMContext *context, bool bits_64, bool debug) { \
        if (bits_64) {                                                                      \
            if (debug) return get_initmod_##mod##_64_debug(context);                        \
            else return get_initmod_##mod##_64(context);                                    \
        } else {                                                                            \
            if (debug) return get_initmod_##mod##_32_debug(context);                        \
            else return get_initmod_##mod##_32(context);                                    \
        }                                                                                   \
    }

#define DECLARE_LL_INITMOD(mod) \
    DECLARE_INITMOD(mod ## _ll)

DECLARE_CPP_INITMOD(android_clock)
DECLARE_CPP_INITMOD(android_host_cpu_count)
DECLARE_CPP_INITMOD(android_io)
DECLARE_CPP_INITMOD(android_opengl_context)
DECLARE_CPP_INITMOD(ios_io)
DECLARE_CPP_INITMOD(cuda)
DECLARE_CPP_INITMOD(destructors)
DECLARE_CPP_INITMOD(windows_cuda)
DECLARE_CPP_INITMOD(fake_thread_pool)
DECLARE_CPP_INITMOD(gcd_thread_pool)
DECLARE_CPP_INITMOD(linux_clock)
DECLARE_CPP_INITMOD(linux_host_cpu_count)
DECLARE_CPP_INITMOD(linux_opengl_context)
DECLARE_CPP_INITMOD(osx_opengl_context)
DECLARE_CPP_INITMOD(nogpu)
DECLARE_CPP_INITMOD(opencl)
DECLARE_CPP_INITMOD(windows_opencl)
DECLARE_CPP_INITMOD(opengl)
DECLARE_CPP_INITMOD(osx_host_cpu_count)
DECLARE_CPP_INITMOD(posix_allocator)
DECLARE_CPP_INITMOD(posix_clock)
DECLARE_CPP_INITMOD(windows_clock)
DECLARE_CPP_INITMOD(osx_clock)
DECLARE_CPP_INITMOD(posix_error_handler)
DECLARE_CPP_INITMOD(posix_io)
DECLARE_CPP_INITMOD(ssp)
DECLARE_CPP_INITMOD(windows_io)
DECLARE_CPP_INITMOD(posix_math)
DECLARE_CPP_INITMOD(posix_thread_pool)
DECLARE_CPP_INITMOD(windows_thread_pool)
DECLARE_CPP_INITMOD(tracing)
DECLARE_CPP_INITMOD(write_debug_image)
DECLARE_CPP_INITMOD(posix_print)
DECLARE_CPP_INITMOD(gpu_device_selection)
DECLARE_CPP_INITMOD(cache)
DECLARE_CPP_INITMOD(nacl_host_cpu_count)
DECLARE_CPP_INITMOD(to_string)
DECLARE_CPP_INITMOD(module_jit_ref_count)
DECLARE_CPP_INITMOD(module_aot_ref_count)
DECLARE_CPP_INITMOD(device_interface)
DECLARE_CPP_INITMOD(hexagon_standalone)
DECLARE_CPP_INITMOD(metadata)
DECLARE_CPP_INITMOD(matlab)
DECLARE_CPP_INITMOD(posix_get_symbol)
DECLARE_CPP_INITMOD(osx_get_symbol)
DECLARE_CPP_INITMOD(windows_get_symbol)
DECLARE_CPP_INITMOD(renderscript)
DECLARE_CPP_INITMOD(profiler)
DECLARE_CPP_INITMOD(profiler_inlined)
DECLARE_CPP_INITMOD(runtime_api)

#ifdef WITH_ARM
DECLARE_LL_INITMOD(arm)
DECLARE_LL_INITMOD(arm_no_neon)
#else
DECLARE_NO_INITMOD(arm)
DECLARE_NO_INITMOD(arm_no_neon)
#endif
#ifdef WITH_AARCH64
DECLARE_LL_INITMOD(aarch64)
#else
DECLARE_NO_INITMOD(aarch64)
#endif
DECLARE_LL_INITMOD(posix_math)
DECLARE_LL_INITMOD(pnacl_math)
DECLARE_LL_INITMOD(win32_math)
DECLARE_LL_INITMOD(ptx_dev)
DECLARE_LL_INITMOD(renderscript_dev)
#ifdef WITH_PTX
DECLARE_LL_INITMOD(ptx_compute_20)
DECLARE_LL_INITMOD(ptx_compute_30)
DECLARE_LL_INITMOD(ptx_compute_35)
#endif
#ifdef WITH_X86
DECLARE_LL_INITMOD(x86_avx)
DECLARE_LL_INITMOD(x86)
DECLARE_LL_INITMOD(x86_sse41)
#else
DECLARE_NO_INITMOD(x86_avx)
DECLARE_NO_INITMOD(x86)
DECLARE_NO_INITMOD(x86_sse41)
#endif
#ifdef WITH_MIPS
DECLARE_LL_INITMOD(mips)
#else
DECLARE_NO_INITMOD(mips)
#endif
#ifdef WITH_HEXAGON
DECLARE_LL_INITMOD(hexagon)
#else
DECLARE_NO_INITMOD(hexagon)
#endif

namespace {

llvm::DataLayout get_data_layout_for_target(Target target) {
    if (target.arch == Target::X86) {
        if (target.bits == 32) {
            if (target.os == Target::OSX) {
                return llvm::DataLayout("e-m:o-p:32:32-f64:32:64-f80:32-n8:16:32-S128");
            } else if (target.os == Target::Windows && !target.has_feature(Target::JIT)) {
                #if LLVM_VERSION >= 37
                return llvm::DataLayout("e-m:x-p:32:32-i64:64-f80:32-n8:16:32-a:0:32-S32");
                #else
                return llvm::DataLayout("e-m:w-p:32:32-i64:64-f80:32-n8:16:32-a:0:32-S32");
                #endif
            } else {
                // Linux/Android/NaCl
                return llvm::DataLayout("e-m:e-p:32:32-f64:32:64-f80:32-n8:16:32-S128");
            }
        } else { // 64-bit
            if (target.os == Target::NaCl) {
                return llvm::DataLayout("e-m:e-p:32:32-i64:64-f80:128-n8:16:32:64-S128");
            } else if (target.os == Target::OSX) {
                return llvm::DataLayout("e-m:o-i64:64-f80:128-n8:16:32:64-S128");
            } else if (target.os == Target::Windows && !target.has_feature(Target::JIT)) {
                return llvm::DataLayout("e-m:w-i64:64-f80:128-n8:16:32:64-S128");
            } else {
                return llvm::DataLayout("e-m:e-i64:64-f80:128-n8:16:32:64-S128");
            }
        }
    } else if (target.arch == Target::ARM) {
        if (target.bits == 32) {
            if (target.os == Target::IOS) {
                return llvm::DataLayout("e-m:o-p:32:32-f64:32:64-v64:32:64-v128:32:128-a:0:32-n32-S32");
            } else {
                return llvm::DataLayout("e-m:e-p:32:32-i64:64-v128:64:128-a:0:32-n32-S64");
            }
        } else { // 64-bit
            if (target.os == Target::IOS) {
                return llvm::DataLayout("e-m:o-i64:64-i128:128-n32:64-S128");
            } else {
                return llvm::DataLayout("e-m:e-i64:64-i128:128-n32:64-S128");
            }
        }
    } else if (target.arch == Target::MIPS) {
        if (target.bits == 32) {
            return llvm::DataLayout("e-m:m-p:32:32-i8:8:32-i16:16:32-i64:64-n32-S64");
        } else {
            return llvm::DataLayout("e-m:m-i8:8:32-i16:16:32-i64:64-n32:64-S128");
        }
    } else if (target.arch == Target::PNaCl) {
        return llvm::DataLayout("e-i1:8:8-i8:8:8-i16:16:16-i32:32:32-i64:64:64-f32:32:32-f64:64:64-p:32:32:32-v128:32:32");
    } else if (target.arch == Target::Hexagon) {
      return llvm::DataLayout(
         "e-p:32:32:32-i64:64:64-i32:32:32-i16:16:16-i1:32:32"
         "-f64:64:64-f32:32:32-v64:64:64-v32:32:32-a:0-n16:32");

    } else {
        internal_error << "Bad target arch: " << target.arch << "\n";
        return llvm::DataLayout("unreachable");
    }
}

llvm::Triple get_triple_for_target(Target target) {
    llvm::Triple triple;

    if (target.arch == Target::X86) {
        if (target.bits == 32) {
            triple.setArch(llvm::Triple::x86);
        } else {
            user_assert(target.bits == 64) << "Target must be 32- or 64-bit.\n";
            triple.setArch(llvm::Triple::x86_64);
        }

        if (target.os == Target::Linux) {
            triple.setOS(llvm::Triple::Linux);
            triple.setEnvironment(llvm::Triple::GNU);
        } else if (target.os == Target::OSX) {
            triple.setVendor(llvm::Triple::Apple);
            triple.setOS(llvm::Triple::MacOSX);
        } else if (target.os == Target::Windows) {
            triple.setVendor(llvm::Triple::PC);
            triple.setOS(llvm::Triple::Win32);
            #if LLVM_VERSION >= 36
            triple.setEnvironment(llvm::Triple::MSVC);
            #endif
            if (target.has_feature(Target::JIT)) {
                // Use ELF for jitting
                #if LLVM_VERSION < 35
                triple.setEnvironment(llvm::Triple::ELF);
                #else
                triple.setObjectFormat(llvm::Triple::ELF);
                #endif
            }
        } else if (target.os == Target::Android) {
            triple.setOS(llvm::Triple::Linux);
            triple.setEnvironment(llvm::Triple::Android);

            if (target.bits == 64) {
                std::cerr << "Warning: x86-64 android is untested\n";
            }
        } else if (target.os == Target::NaCl) {
            #ifdef WITH_NATIVE_CLIENT
            triple.setOS(llvm::Triple::NaCl);
            triple.setEnvironment(llvm::Triple::GNU);
            #else
            user_error << "This version of Halide was compiled without nacl support.\n";
            #endif
        } else if (target.os == Target::IOS) {
            // X86 on iOS for the simulator
            triple.setVendor(llvm::Triple::Apple);
            triple.setOS(llvm::Triple::IOS);
        }
    } else if (target.arch == Target::ARM) {
        if (target.bits == 32) {
            if (target.has_feature(Target::ARMv7s)) {
                triple.setArchName("armv7s");
            } else {
                triple.setArch(llvm::Triple::arm);
            }
        } else {
            user_assert(target.bits == 64) << "Target bits must be 32 or 64\n";
            #if (WITH_AARCH64)
            triple.setArch(llvm::Triple::aarch64);
            #else
            user_error << "AArch64 llvm target not enabled in this build of Halide\n";
            #endif
        }

        if (target.os == Target::Android) {
            triple.setOS(llvm::Triple::Linux);
            triple.setEnvironment(llvm::Triple::EABI);
        } else if (target.os == Target::IOS) {
            triple.setOS(llvm::Triple::IOS);
            triple.setVendor(llvm::Triple::Apple);
        } else if (target.os == Target::NaCl) {
            user_assert(target.bits == 32) << "ARM NaCl must be 32-bit\n";
            #ifdef WITH_NATIVE_CLIENT
            triple.setOS(llvm::Triple::NaCl);
            triple.setEnvironment(llvm::Triple::EABI);
            #else
            user_error << "This version of Halide was compiled without nacl support\b";
            #endif
        } else if (target.os == Target::Linux) {
            triple.setOS(llvm::Triple::Linux);
            triple.setEnvironment(llvm::Triple::GNUEABIHF);
        } else {
            user_error << "No arm support for this OS\n";
        }
    } else if (target.arch == Target::MIPS) {
        // Currently MIPS support is only little-endian.
        if (target.bits == 32) {
            triple.setArch(llvm::Triple::mipsel);
        } else {
            user_assert(target.bits == 64) << "Target must be 32- or 64-bit.\n";
            triple.setArch(llvm::Triple::mips64el);
        }

        if (target.os == Target::Android) {
            triple.setOS(llvm::Triple::Linux);
            triple.setEnvironment(llvm::Triple::Android);
        } else {
            user_error << "No mips support for this OS\n";
        }
    } else if (target.arch == Target::PNaCl) {
        #if (WITH_NATIVE_CLIENT)
        triple.setArch(llvm::Triple::le32);
        triple.setVendor(llvm::Triple::UnknownVendor);
        triple.setOS(llvm::Triple::NaCl);
        #else
        user_error << "This version of Halide was compiled without nacl support.\n";
        #endif
    } else if (target.arch == Target::Hexagon) {
      triple.setVendor(llvm::Triple::UnknownVendor);
      triple.setArch(llvm::Triple::hexagon);
      triple.setObjectFormat(llvm::Triple::ELF);
 } else {
        internal_error << "Bad target arch: " << target.arch << "\n";
    }

    return triple;
}

// Link all modules together and with the result in modules[0], all
// other input modules are destroyed. Sets the datalayout and target
// triple appropriately for the target.
void link_modules(std::vector<llvm::Module *> &modules, Target t) {

    llvm::DataLayout data_layout = get_data_layout_for_target(t);
    llvm::Triple triple = get_triple_for_target(t);

    // Set the layout and triple on the modules before linking, so
    // llvm doesn't complain while combining them.
    for (size_t i = 0; i < modules.size(); i++) {
        #if LLVM_VERSION >= 37
        //modules[i]->setDataLayout(*data_layout);
        modules[i]->setDataLayout(&data_layout);
        #elif LLVM_VERSION >= 35
        modules[i]->setDataLayout(data_layout);
        #else
        modules[i]->setDataLayout(&data_layout);
        #endif
        modules[i]->setTargetTriple(triple.str());
    }

    // Link them all together
    for (size_t i = 1; i < modules.size(); i++) {
        string err_msg;
        #if LLVM_VERSION >= 36
        bool failed = llvm::Linker::LinkModules(modules[0], modules[i]);
        #else
        bool failed = llvm::Linker::LinkModules(modules[0], modules[i],
                                                llvm::Linker::DestroySource, &err_msg);
        #endif
        if (failed) {
            internal_error << "Failure linking initial modules: " << err_msg << "\n";
        }
    }

    // Now remark most weak symbols as linkonce. They are only weak to
    // prevent llvm from stripping them during initial module
    // assembly. This means they can be stripped later.

    // The symbols that we might want to call as a user even if not
    // used in the Halide-generated code must remain weak. This is
    // handled automatically by assuming any symbol starting with
    // "halide_" that is weak will be retained. There are a few
    // compiler generated symbols for which this convention is not
    // followed and these are in this array.
    string retain[] = {"__stack_chk_guard",
                       "__stack_chk_fail",
                       ""};

    llvm::Module *module = modules[0];

    // Enumerate the global variables.
    for (llvm::Module::global_iterator iter = module->global_begin(); iter != module->global_end(); iter++) {
        if (llvm::GlobalValue *gv = llvm::dyn_cast<llvm::GlobalValue>(iter)) {
            // No variables are part of the public interface (even the ones labelled halide_)
            llvm::GlobalValue::LinkageTypes t = gv->getLinkage();
            if (t == llvm::GlobalValue::WeakAnyLinkage) {
                gv->setLinkage(llvm::GlobalValue::LinkOnceAnyLinkage);
            } else if (t == llvm::GlobalValue::WeakODRLinkage) {
                gv->setLinkage(llvm::GlobalValue::LinkOnceODRLinkage);
            }
        }
    }

    // Enumerate the functions.
    for (llvm::Module::iterator iter = module->begin(); iter != module->end(); iter++) {
        llvm::Function *f = (llvm::Function *)(iter);

        bool can_strip = true;
        for (size_t i = 0; !retain[i].empty(); i++) {
            if (f->getName() == retain[i]) {
                can_strip = false;
            }
        }

        bool is_halide_extern_c_sym = Internal::starts_with(f->getName(), "halide_");
        internal_assert(!is_halide_extern_c_sym || f->isWeakForLinker() || f->isDeclaration())
            << " for function " << (std::string)f->getName() << "\n";
        can_strip = can_strip && !is_halide_extern_c_sym;

        if (can_strip) {
            llvm::GlobalValue::LinkageTypes t = f->getLinkage();
            if (t == llvm::GlobalValue::WeakAnyLinkage) {
                f->setLinkage(llvm::GlobalValue::LinkOnceAnyLinkage);
            } else if (t == llvm::GlobalValue::WeakODRLinkage) {
                f->setLinkage(llvm::GlobalValue::LinkOnceODRLinkage);
            }
        }
    }

    // Now remove the force-usage global that prevented clang from
    // dropping functions from the initial module.
    llvm::GlobalValue *llvm_used = module->getNamedGlobal("llvm.used");
    if (llvm_used) {
        llvm_used->eraseFromParent();
    }
}

}

namespace Internal {

/** When JIT-compiling on 32-bit windows, we need to rewrite calls
 *  to name-mangled win32 api calls to non-name-mangled versions.
 */
void undo_win32_name_mangling(llvm::Module *m) {
    llvm::IRBuilder<> builder(m->getContext());
    // For every function prototype...
    for (llvm::Module::iterator iter = m->begin(); iter != m->end(); ++iter) {
        llvm::Function *f = (llvm::Function *)(iter);
        string n = f->getName();
        // if it's a __stdcall call that starts with \01_, then we're making a win32 api call
        if (f->getCallingConv() == llvm::CallingConv::X86_StdCall &&
            f->empty() &&
            n.size() > 2 && n[0] == 1 && n[1] == '_') {

            // Unmangle the name.
            string unmangled_name = n.substr(2);
            size_t at = unmangled_name.rfind('@');
            unmangled_name = unmangled_name.substr(0, at);

            // Extern declare the unmangled version.
            llvm::Function *unmangled = llvm::Function::Create(f->getFunctionType(), f->getLinkage(), unmangled_name, m);
            unmangled->setCallingConv(f->getCallingConv());

            // Add a body to the mangled version that calls the unmangled version.
            llvm::BasicBlock *block = llvm::BasicBlock::Create(m->getContext(), "entry", f);
            builder.SetInsertPoint(block);

            vector<llvm::Value *> args;
            for (llvm::Function::arg_iterator iter = f->arg_begin();
                 iter != f->arg_end(); ++iter) {
                args.push_back(iter);
            }

            llvm::CallInst *c = builder.CreateCall(unmangled, args);
            c->setCallingConv(f->getCallingConv());

            if (f->getReturnType()->isVoidTy()) {
                builder.CreateRetVoid();
            } else {
                builder.CreateRet(c);
            }
        }
    }
}

void add_underscore_to_posix_call(llvm::CallInst *call, llvm::Function *fn, llvm::Module *m) {
    string new_name = "_" + fn->getName().str();
    llvm::Function *alt = m->getFunction(new_name);
    if (!alt) {
        alt = llvm::Function::Create(fn->getFunctionType(),
                                     llvm::GlobalValue::ExternalLinkage,
                                     new_name, m);
    }
    internal_assert(alt->getName() == new_name);
    call->setCalledFunction(alt);
}

/** Windows uses _close, _open, _write, etc instead of the posix
 * names. Defining stubs that redirect causes mis-compilations inside
 * of mcjit, so we just rewrite uses of these functions to include an
 * underscore. */
void add_underscores_to_posix_calls_on_windows(llvm::Module *m) {
    string posix_fns[] = {"vsnprintf", "open", "close", "write"};

    string *posix_fns_begin = posix_fns;
    string *posix_fns_end = posix_fns + sizeof(posix_fns) / sizeof(posix_fns[0]);

    for (llvm::Module::iterator iter = m->begin(); iter != m->end(); ++iter) {
        for (llvm::Function::iterator f_iter = iter->begin(); f_iter != iter->end(); ++f_iter) {
            for (llvm::BasicBlock::iterator b_iter = f_iter->begin(); b_iter != f_iter->end(); ++b_iter) {
                llvm::Value *inst = (llvm::Value *)b_iter;
                if (llvm::CallInst *call = llvm::dyn_cast<llvm::CallInst>(inst)) {
                    if (llvm::Function *fn = call->getCalledFunction()) {
                        if (std::find(posix_fns_begin, posix_fns_end, fn->getName()) != posix_fns_end) {
                            add_underscore_to_posix_call(call, fn, m);
                        }
                    }
                }
            }
        }
    }
}

/** Create an llvm module containing the support code for a given target. */
llvm::Module *get_initial_module_for_target(Target t, llvm::LLVMContext *c, bool for_shared_jit_runtime, bool just_gpu) {
    enum InitialModuleType {
        ModuleAOT,
        ModuleAOTNoRuntime,
        ModuleJITShared,
        ModuleJITInlined,
        ModuleGPU
    } module_type;

    if (t.has_feature(Target::JIT)) {
        if (just_gpu) {
            module_type = ModuleGPU;
        } else if (for_shared_jit_runtime) {
            module_type = ModuleJITShared;
        } else {
            module_type = ModuleJITInlined;
        }
    } else if (t.has_feature(Target::NoRuntime)) {
        module_type = ModuleAOTNoRuntime;
    } else {
        module_type = ModuleAOT;
    }

    //    Halide::Internal::debug(0) << "Getting initial module type " << (int)module_type << "\n";

    internal_assert(t.bits == 32 || t.bits == 64);
    // NaCl always uses the 32-bit runtime modules, because pointers
    // and size_t are 32-bit in 64-bit NaCl, and that's the only way
    // in which the 32- and 64-bit runtimes differ.
    bool bits_64 = (t.bits == 64) && (t.os != Target::NaCl);
    bool debug = t.has_feature(Target::Debug);

    vector<llvm::Module *> modules;

    if (module_type != ModuleGPU) {
        if (module_type != ModuleJITInlined && module_type != ModuleAOTNoRuntime) {
            // OS-dependent modules
            if (t.os == Target::Linux) {
                modules.push_back(get_initmod_linux_clock(c, bits_64, debug));
                modules.push_back(get_initmod_posix_io(c, bits_64, debug));
                modules.push_back(get_initmod_linux_host_cpu_count(c, bits_64, debug));
                modules.push_back(get_initmod_posix_thread_pool(c, bits_64, debug));
                modules.push_back(get_initmod_posix_get_symbol(c, bits_64, debug));
            } else if (t.os == Target::OSX) {
                modules.push_back(get_initmod_osx_clock(c, bits_64, debug));
                modules.push_back(get_initmod_posix_io(c, bits_64, debug));
                modules.push_back(get_initmod_gcd_thread_pool(c, bits_64, debug));
                modules.push_back(get_initmod_osx_get_symbol(c, bits_64, debug));
            } else if (t.os == Target::Android) {
                modules.push_back(get_initmod_android_clock(c, bits_64, debug));
                modules.push_back(get_initmod_android_io(c, bits_64, debug));
                modules.push_back(get_initmod_android_host_cpu_count(c, bits_64, debug));
                modules.push_back(get_initmod_posix_thread_pool(c, bits_64, debug));
                modules.push_back(get_initmod_posix_get_symbol(c, bits_64, debug));
            } else if (t.os == Target::Windows) {
                modules.push_back(get_initmod_windows_clock(c, bits_64, debug));
                modules.push_back(get_initmod_windows_io(c, bits_64, debug));
                modules.push_back(get_initmod_windows_thread_pool(c, bits_64, debug));
                modules.push_back(get_initmod_windows_get_symbol(c, bits_64, debug));
            } else if (t.os == Target::IOS) {
                modules.push_back(get_initmod_posix_clock(c, bits_64, debug));
                modules.push_back(get_initmod_ios_io(c, bits_64, debug));
                modules.push_back(get_initmod_gcd_thread_pool(c, bits_64, debug));
            } else if (t.os == Target::NaCl) {
                modules.push_back(get_initmod_posix_clock(c, bits_64, debug));
                modules.push_back(get_initmod_posix_io(c, bits_64, debug));
                modules.push_back(get_initmod_nacl_host_cpu_count(c, bits_64, debug));
                modules.push_back(get_initmod_posix_thread_pool(c, bits_64, debug));
                modules.push_back(get_initmod_ssp(c, bits_64, debug));
            }
        }

        if (module_type != ModuleJITShared) {
            // The first module for inline only case has to be C/C++ compiled otherwise the
            // datalayout is not properly setup.
            modules.push_back(get_initmod_posix_math(c, bits_64, debug));

            // Math intrinsics vary slightly across platforms
            if (t.os == Target::Windows && t.bits == 32) {
                modules.push_back(get_initmod_win32_math_ll(c));
            } else if (t.arch == Target::PNaCl) {
                modules.push_back(get_initmod_pnacl_math_ll(c));
            } else if (t.arch != Target::Hexagon) {
                //PDB: disabling posix math for hexagon. for now, at least.
                modules.push_back(get_initmod_posix_math_ll(c));
            }
            modules.push_back(get_initmod_destructors(c, bits_64, debug));
        }

        if (module_type != ModuleJITInlined && module_type != ModuleAOTNoRuntime) {
            // These modules are always used and shared
          if (t.arch != Target::Hexagon)
          {
            //PDB: Disabling all that is posix for the time being. We'll need to deal with
            // write_debug_image soon, at the very least.

            modules.push_back(get_initmod_gpu_device_selection(c, bits_64, debug));
            modules.push_back(get_initmod_tracing(c, bits_64, debug));
            modules.push_back(get_initmod_write_debug_image(c, bits_64, debug));
            modules.push_back(get_initmod_posix_allocator(c, bits_64, debug));
            modules.push_back(get_initmod_posix_error_handler(c, bits_64, debug));
            modules.push_back(get_initmod_posix_print(c, bits_64, debug));
          } else
            modules.push_back(get_initmod_hexagon_standalone(c, bits_64, debug));
          modules.push_back(get_initmod_cache(c, bits_64, debug));
          // PDB: Need this for Hexagon. Realized this when trying to compile lesson_07
          // from the tutorials.
          if (!(t.arch == Target::Hexagon && t.os == Target::HexagonStandalone))
            modules.push_back(get_initmod_to_string(c, bits_64, debug));
          
          if (t.arch != Target::Hexagon) {
            // RL: treating same as above ...
            modules.push_back(get_initmod_device_interface(c, bits_64, debug));
<<<<<<< HEAD
          }
          modules.push_back(get_initmod_metadata(c, bits_64, debug));
=======
            modules.push_back(get_initmod_metadata(c, bits_64, debug));
            modules.push_back(get_initmod_profiler(c, bits_64, debug));
>>>>>>> 2eca09fb
        }

        if (module_type != ModuleJITShared) {
            // These modules are optional
            if (t.arch == Target::X86) {
                modules.push_back(get_initmod_x86_ll(c));
            }
            if (t.arch == Target::ARM) {
                if (t.bits == 64) {
                  modules.push_back(get_initmod_aarch64_ll(c));
                } else if (t.has_feature(Target::ARMv7s)) {
                    modules.push_back(get_initmod_arm_ll(c));
                } else if (!t.has_feature(Target::NoNEON)) {
                    modules.push_back(get_initmod_arm_ll(c));
                } else {
                    modules.push_back(get_initmod_arm_no_neon_ll(c));
                }
            }
            if (t.arch == Target::MIPS) {
                modules.push_back(get_initmod_mips_ll(c));
            }
            if (t.has_feature(Target::SSE41)) {
                modules.push_back(get_initmod_x86_sse41_ll(c));
            }
            if (t.has_feature(Target::AVX)) {
                modules.push_back(get_initmod_x86_avx_ll(c));
            }
<<<<<<< HEAD
       }
=======
            if (t.has_feature(Target::Profile)) {
                modules.push_back(get_initmod_profiler_inlined(c, bits_64, debug));
            }
        }
>>>>>>> 2eca09fb
    }

    if (module_type == ModuleJITShared || module_type == ModuleGPU) {
        modules.push_back(get_initmod_module_jit_ref_count(c, bits_64, debug));
    } else if (module_type == ModuleAOT) {
        modules.push_back(get_initmod_module_aot_ref_count(c, bits_64, debug));
    }

    if (module_type == ModuleAOT || module_type == ModuleGPU) {
        if (t.has_feature(Target::CUDA)) {
            if (t.os == Target::Windows) {
                modules.push_back(get_initmod_windows_cuda(c, bits_64, debug));
            } else {
                modules.push_back(get_initmod_cuda(c, bits_64, debug));
            }
        } else if (t.has_feature(Target::OpenCL)) {
            if (t.os == Target::Windows) {
                modules.push_back(get_initmod_windows_opencl(c, bits_64, debug));
            } else {
                modules.push_back(get_initmod_opencl(c, bits_64, debug));
            }
        } else if (t.has_feature(Target::OpenGL)) {
            modules.push_back(get_initmod_opengl(c, bits_64, debug));
            if (t.os == Target::Linux) {
                modules.push_back(get_initmod_linux_opengl_context(c, bits_64, debug));
            } else if (t.os == Target::OSX) {
                modules.push_back(get_initmod_osx_opengl_context(c, bits_64, debug));
            } else if (t.os == Target::Android) {
                modules.push_back(get_initmod_android_opengl_context(c, bits_64, debug));
            } else {
                // You're on your own to provide definitions of halide_opengl_get_proc_address and halide_opengl_create_context
            }
        } else if (t.has_feature(Target::Renderscript)) {
            modules.push_back(get_initmod_renderscript(c, bits_64, debug));
        }
    } else {
        modules.push_back(get_initmod_nogpu(c, bits_64, debug));
    }

    if (module_type == ModuleAOT && t.has_feature(Target::Matlab)) {
        modules.push_back(get_initmod_matlab(c, bits_64, debug));
    }

    if (module_type == ModuleAOTNoRuntime ||
        module_type == ModuleJITInlined) {
        modules.push_back(get_initmod_runtime_api(c, bits_64, debug));
    }

    link_modules(modules, t);

    if (t.os == Target::Windows &&
        t.bits == 32 &&
        (t.has_feature(Target::JIT))) {
        undo_win32_name_mangling(modules[0]);
    }

    if (t.os == Target::Windows) {
        add_underscores_to_posix_calls_on_windows(modules[0]);
    }

    return modules[0];
}

#ifdef WITH_PTX
llvm::Module *get_initial_module_for_ptx_device(Target target, llvm::LLVMContext *c) {
    std::vector<llvm::Module *> modules;
    modules.push_back(get_initmod_ptx_dev_ll(c));

    llvm::Module *module;

    // This table is based on the guidance at:
    // http://docs.nvidia.com/cuda/libdevice-users-guide/basic-usage.html#linking-with-libdevice
    if (target.has_feature(Target::CUDACapability35)) {
        module = get_initmod_ptx_compute_35_ll(c);
    } else if (target.features_any_of({Target::CUDACapability32,
                                       Target::CUDACapability50})) {
        // For some reason sm_32 and sm_50 use libdevice 20
        module = get_initmod_ptx_compute_20_ll(c);
    } else if (target.has_feature(Target::CUDACapability30)) {
        module = get_initmod_ptx_compute_30_ll(c);
    } else {
        module = get_initmod_ptx_compute_20_ll(c);
    }
    modules.push_back(module);

    link_modules(modules, target);

    // For now, the PTX backend does not handle calling functions. So mark all functions
    // AvailableExternally to ensure they are inlined or deleted.
    for (llvm::Module::iterator iter = modules[0]->begin(); iter != modules[0]->end(); iter++) {
        llvm::Function *f = (llvm::Function *)(iter);

        // This is intended to set all definitions (not extern declarations)
        // to "available externally" which should guarantee they do not exist
        // after the resulting module is finalized to code. That is they must
        // be inlined to be used.
        //
        // However libdevice has a few routines that are marked
        // "noinline" which must either be changed to alow inlining or
        // preserved in generated code. This preserves the intent of
        // keeping these routines out-of-line and hence called by
        // not marking them AvailableExternally.

        if (!f->isDeclaration() && !f->hasFnAttribute(llvm::Attribute::NoInline)) {
            f->setLinkage(llvm::GlobalValue::AvailableExternallyLinkage);
        }

        // Also mark the halide_gpu_thread_barrier as noduplicate.
        #if LLVM_VERSION > 32
        if (f->getName() == "halide_gpu_thread_barrier") {
            f->addFnAttr(llvm::Attribute::NoDuplicate);
        }
        #endif
    }

    llvm::Triple triple("nvptx64--");
    modules[0]->setTargetTriple(triple.str());

    llvm::DataLayout dl("e-i64:64-v16:16-v32:32-n16:32:64");
    #if LLVM_VERSION > 36
    modules[0]->setDataLayout(dl);
    #else
    modules[0]->setDataLayout(&dl);
    #endif



    return modules[0];
}
#endif

#ifdef WITH_RENDERSCRIPT
llvm::Module *get_initial_module_for_renderscript_device(Target target, llvm::LLVMContext *c) {
    llvm::Module *m = get_initmod_renderscript_dev_ll(c);

    llvm::Triple triple("armv7-none-linux-gnueabi");
    m->setTargetTriple(triple.str());

    llvm::DataLayout dl("e-m:e-p:32:32-i64:64-v128:64:128-n32-S64");
    #if LLVM_VERSION > 36
    m->setDataLayout(&dl);
    #else
    m->setDataLayout(&dl);
    #endif

    return m;
}
#endif

}

}<|MERGE_RESOLUTION|>--- conflicted
+++ resolved
@@ -650,13 +650,9 @@
           if (t.arch != Target::Hexagon) {
             // RL: treating same as above ...
             modules.push_back(get_initmod_device_interface(c, bits_64, debug));
-<<<<<<< HEAD
           }
           modules.push_back(get_initmod_metadata(c, bits_64, debug));
-=======
-            modules.push_back(get_initmod_metadata(c, bits_64, debug));
-            modules.push_back(get_initmod_profiler(c, bits_64, debug));
->>>>>>> 2eca09fb
+          modules.push_back(get_initmod_profiler(c, bits_64, debug));
         }
 
         if (module_type != ModuleJITShared) {
@@ -684,14 +680,10 @@
             if (t.has_feature(Target::AVX)) {
                 modules.push_back(get_initmod_x86_avx_ll(c));
             }
-<<<<<<< HEAD
-       }
-=======
             if (t.has_feature(Target::Profile)) {
                 modules.push_back(get_initmod_profiler_inlined(c, bits_64, debug));
             }
         }
->>>>>>> 2eca09fb
     }
 
     if (module_type == ModuleJITShared || module_type == ModuleGPU) {
