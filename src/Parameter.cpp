--- conflicted
+++ resolved
@@ -17,13 +17,9 @@
     Expr extent_constraint[4];
     Expr stride_constraint[4];
     Expr min_value, max_value;
-<<<<<<< HEAD
     int alignment_constraint;
-    ParameterContents(Type t, bool b, const std::string &n) : type(t), is_buffer(b), name(n), buffer(Buffer()), data(0) {
-=======
     ParameterContents(Type t, bool b, int d, const std::string &n, bool e = false)
         : type(t), is_buffer(b), dimensions(d), is_explicit_name(e), name(n), buffer(Buffer()), data(0) {
->>>>>>> 3a870406
         // stride_constraint[0] defaults to 1. This is important for
         // dense vectorization. You can unset it by setting it to a
         // null expression. (param.set_stride(0, Expr());)
