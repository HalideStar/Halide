#include <iostream>
#include <set>
#include <sstream>
#include <algorithm>

#include "Lower.h"
#include "IROperator.h"
#include "IRMutator.h"
#include "Substitute.h"
#include "Function.h"
#include "Bounds.h"
#include "Simplify.h"
#include "IRPrinter.h"
#include "Debug.h"
#include "Tracing.h"
#include "Profiling.h"
#include "StorageFlattening.h"
#include "BoundsInference.h"
#include "VectorizeLoops.h"
#include "UnrollLoops.h"
#include "SlidingWindow.h"
#include "StorageFolding.h"
#include "RemoveTrivialForLoops.h"
#include "Deinterleave.h"
#include "DebugToFile.h"
#include "EarlyFree.h"
#include "UniquifyVariableNames.h"
#include "SkipStages.h"
#include "CSE.h"
#include "SpecializeClampedRamps.h"
#include "RemoveUndef.h"
#include "AllocationBoundsInference.h"
#include "Inline.h"
#include "Qualify.h"
#include "UnifyDuplicateLets.h"
#include "Func.h"
#include "ExprUsesVar.h"
#include "FindCalls.h"
#include "InjectOpenGLIntrinsics.h"
#include "FuseGPUThreadLoops.h"
#include "InjectHostDevBufferCopies.h"
#include "Memoization.h"
#include "VaryingAttributes.h"

namespace Halide {
namespace Internal {

using std::set;
using std::ostringstream;
using std::string;
using std::vector;
using std::map;
using std::pair;
using std::make_pair;

void lower_test() {

    Func f("f"), g("g"), h("h");
    Var x("x"), y("y"), xi, xo, yi, yo;

    h(x, y) = x-y;
    g(x, y) = h(x+1, y) + h(x-1, y);
    f(x, y) = g(x, y-1) + g(x, y+1);


    //f.split(x, xo, xi, 4).vectorize(xi).parallel(xo);
    //f.compute_root();

    //g.split(y, yo, yi, 2).unroll(yi);;
    g.store_at(f, y).compute_at(f, x);
    h.store_at(f, y).compute_at(f, y);

    Stmt result = lower(f.function(), get_host_target());

    internal_assert(result.defined()) << "Lowering returned undefined Stmt";

    std::cout << "Lowering test passed" << std::endl;
}

namespace {
// A structure representing a containing LetStmt or For loop. Used in
// build_provide_loop_nest below.
struct Container {
    int dim_idx; // index in the dims list. -1 for let statements.
    string name;
    Expr value;
};
}

// Build a loop nest about a provide node using a schedule
Stmt build_provide_loop_nest(Function f,
                             string prefix,
                             const vector<Expr> &site,
                             const vector<Expr> &values,
                             const Schedule &s,
                             bool is_update) {

    // We'll build it from inside out, starting from a store node,
    // then wrapping it in for loops.

    // Make the (multi-dimensional multi-valued) store node.
    Stmt stmt = Provide::make(f.name(), values, site);

    // The dimensions for which we have a known static size.
    map<string, Expr> known_size_dims;
    // First hunt through the bounds for them.
    for (size_t i = 0; i < s.bounds().size(); i++) {
        known_size_dims[s.bounds()[i].var] = s.bounds()[i].extent;
    }
    // Then use any reduction domain.
    const ReductionDomain &rdom = s.reduction_domain();
    if (rdom.defined()) {
        for (size_t i = 0; i < rdom.domain().size(); i++) {
            known_size_dims[rdom.domain()[i].var] = rdom.domain()[i].extent;
        }
    }

    vector<Split> splits = s.splits();

    // Rebalance the split tree to make the outermost split first.
    for (size_t i = 0; i < splits.size(); i++) {
        for (size_t j = i+1; j < splits.size(); j++) {

            Split &first = splits[i];
            Split &second = splits[j];
            if (first.outer == second.old_var) {
                internal_assert(!second.is_rename())
                    << "Rename of derived variable found in splits list. This should never happen.";

                if (first.is_rename()) {
                    // Given a rename:
                    // X -> Y
                    // And a split:
                    // Y -> f * Z + W
                    // Coalesce into:
                    // X -> f * Z + W
                    second.old_var = first.old_var;
                    // Drop first entirely
                    for (size_t k = i; k < splits.size()-1; k++) {
                        splits[k] = splits[k+1];
                    }
                    splits.pop_back();
                    // Start processing this split from scratch,
                    // because we just clobbered it.
                    j = i+1;
                } else {
                    // Given two splits:
                    // X  ->  a * Xo  + Xi
                    // (splits stuff other than Xo, including Xi)
                    // Xo ->  b * Xoo + Xoi

                    // Re-write to:
                    // X  -> ab * Xoo + s0
                    // s0 ->  a * Xoi + Xi
                    // (splits on stuff other than Xo, including Xi)

                    // The name Xo went away, because it was legal for it to
                    // be X before, but not after.

                    first.exact |= second.exact;
                    second.exact = first.exact;
                    second.old_var = unique_name('s');
                    first.outer   = second.outer;
                    second.outer  = second.inner;
                    second.inner  = first.inner;
                    first.inner   = second.old_var;
                    Expr f = simplify(first.factor * second.factor);
                    second.factor = first.factor;
                    first.factor  = f;
                    // Push the second split back to just after the first
                    for (size_t k = j; k > i+1; k--) {
                        std::swap(splits[k], splits[k-1]);
                    }
                }
            }
        }
    }

    // Define the function args in terms of the loop variables using the splits
    map<string, pair<string, Expr> > base_values;
    for (size_t i = 0; i < splits.size(); i++) {
        const Split &split = splits[i];
        Expr outer = Variable::make(Int(32), prefix + split.outer);
        if (split.is_split()) {
            Expr inner = Variable::make(Int(32), prefix + split.inner);
            Expr old_max = Variable::make(Int(32), prefix + split.old_var + ".loop_max");
            Expr old_min = Variable::make(Int(32), prefix + split.old_var + ".loop_min");

            known_size_dims[split.inner] = split.factor;

            Expr base = outer * split.factor + old_min;

            map<string, Expr>::iterator iter = known_size_dims.find(split.old_var);
            if ((iter != known_size_dims.end()) &&
                is_zero(simplify(iter->second % split.factor))) {

                // We have proved that the split factor divides the
                // old extent. No need to adjust the base.
                known_size_dims[split.outer] = iter->second / split.factor;
            } else if (split.exact) {
                // It's an exact split but we failed to prove that the
                // extent divides the factor. This is a problem.
                user_error << "When splitting " << split.old_var << " into "
                           << split.outer << " and " << split.inner << ", "
                           << "could not prove the split factor (" << split.factor << ") "
                           << "divides the extent of " << split.old_var
                           << " (" << iter->second << "). This is required when "
                           << "the split originates from an RVar.\n";
            } else if (!is_update) {
                // Adjust the base downwards to not compute off the
                // end of the realization.

                base = Min::make(base, old_max + (1 - split.factor));

            }

            string base_name = prefix + split.inner + ".base";
            Expr base_var = Variable::make(Int(32), base_name);
            // Substitute in the new expression for the split variable ...
            stmt = substitute(prefix + split.old_var, base_var + inner, stmt);
            // ... but also define it as a let for the benefit of bounds inference.
            stmt = LetStmt::make(prefix + split.old_var, base_var + inner, stmt);
            stmt = LetStmt::make(base_name, base, stmt);

        } else if (split.is_fuse()) {
            // Define the inner and outer in terms of the fused var
            Expr fused = Variable::make(Int(32), prefix + split.old_var);
            Expr inner_min = Variable::make(Int(32), prefix + split.inner + ".loop_min");
            Expr outer_min = Variable::make(Int(32), prefix + split.outer + ".loop_min");
            Expr inner_extent = Variable::make(Int(32), prefix + split.inner + ".loop_extent");

            Expr inner = fused % inner_extent + inner_min;
            Expr outer = fused / inner_extent + outer_min;

            stmt = substitute(prefix + split.inner, inner, stmt);
            stmt = substitute(prefix + split.outer, outer, stmt);
            stmt = LetStmt::make(prefix + split.inner, inner, stmt);
            stmt = LetStmt::make(prefix + split.outer, outer, stmt);

            // Maintain the known size of the fused dim if
            // possible. This is important for possible later splits.
            map<string, Expr>::iterator inner_dim = known_size_dims.find(split.inner);
            map<string, Expr>::iterator outer_dim = known_size_dims.find(split.outer);
            if (inner_dim != known_size_dims.end() &&
                outer_dim != known_size_dims.end()) {
                known_size_dims[split.old_var] = inner_dim->second*outer_dim->second;
            }

        } else {
            stmt = substitute(prefix + split.old_var, outer, stmt);
            stmt = LetStmt::make(prefix + split.old_var, outer, stmt);
        }
    }

    // All containing lets and fors. Outermost first.
    vector<Container> nest;

    // Put the desired loop nest into the containers vector.
    for (int i = (int)s.dims().size() - 1; i >= 0; i--) {
        const Dim &dim = s.dims()[i];
        Container c = {i, prefix + dim.var, Expr()};
        nest.push_back(c);
    }

    // Strip off the lets into the containers vector.
    while (const LetStmt *let = stmt.as<LetStmt>()) {
        Container c = {-1, let->name, let->value};
        nest.push_back(c);
        stmt = let->body;
    }

    // Resort the containers vector so that lets are as far outwards
    // as possible. Use reverse insertion sort. Start at the first letstmt.
    for (int i = (int)s.dims().size(); i < (int)nest.size(); i++) {
        // Only push up LetStmts.
        internal_assert(nest[i].value.defined());

        for (int j = i-1; j >= 0; j--) {
            // Try to push it up by one.
            internal_assert(nest[j+1].value.defined());
            if (!expr_uses_var(nest[j+1].value, nest[j].name)) {
                std::swap(nest[j+1], nest[j]);
            } else {
                break;
            }
        }
    }

    // Rewrap the statement in the containing lets and fors.
    for (int i = (int)nest.size() - 1; i >= 0; i--) {
        if (nest[i].value.defined()) {
            stmt = LetStmt::make(nest[i].name, nest[i].value, stmt);
        } else {
            const Dim &dim = s.dims()[nest[i].dim_idx];
            Expr min = Variable::make(Int(32), nest[i].name + ".loop_min");
            Expr extent = Variable::make(Int(32), nest[i].name + ".loop_extent");
            stmt = For::make(nest[i].name, min, extent, dim.for_type, stmt);
        }
    }

    // Define the bounds on the split dimensions using the bounds
    // on the function args
    for (size_t i = splits.size(); i > 0; i--) {
        const Split &split = splits[i-1];
        Expr old_var_extent = Variable::make(Int(32), prefix + split.old_var + ".loop_extent");
        Expr old_var_max = Variable::make(Int(32), prefix + split.old_var + ".loop_max");
        Expr old_var_min = Variable::make(Int(32), prefix + split.old_var + ".loop_min");
        if (split.is_split()) {
            Expr inner_extent = split.factor;
            Expr outer_extent = (old_var_max - old_var_min + split.factor)/split.factor;
            stmt = LetStmt::make(prefix + split.inner + ".loop_min", 0, stmt);
            stmt = LetStmt::make(prefix + split.inner + ".loop_max", inner_extent-1, stmt);
            stmt = LetStmt::make(prefix + split.inner + ".loop_extent", inner_extent, stmt);
            stmt = LetStmt::make(prefix + split.outer + ".loop_min", 0, stmt);
            stmt = LetStmt::make(prefix + split.outer + ".loop_max", outer_extent-1, stmt);
            stmt = LetStmt::make(prefix + split.outer + ".loop_extent", outer_extent, stmt);
        } else if (split.is_fuse()) {
            // Define bounds on the fused var using the bounds on the inner and outer
            Expr inner_extent = Variable::make(Int(32), prefix + split.inner + ".loop_extent");
            Expr outer_extent = Variable::make(Int(32), prefix + split.outer + ".loop_extent");
            Expr fused_extent = inner_extent * outer_extent;
            stmt = LetStmt::make(prefix + split.old_var + ".loop_min", 0, stmt);
            stmt = LetStmt::make(prefix + split.old_var + ".loop_max", fused_extent - 1, stmt);
            stmt = LetStmt::make(prefix + split.old_var + ".loop_extent", fused_extent, stmt);
        } else {
            // rename
            stmt = LetStmt::make(prefix + split.outer + ".loop_min", old_var_min, stmt);
            stmt = LetStmt::make(prefix + split.outer + ".loop_max", old_var_max, stmt);
            stmt = LetStmt::make(prefix + split.outer + ".loop_extent", old_var_extent, stmt);
        }
    }

    // Define the bounds on the outermost dummy dimension.
    {
        string o = prefix + Var::outermost().name();
        stmt = LetStmt::make(o + ".loop_min", 0, stmt);
        stmt = LetStmt::make(o + ".loop_max", 1, stmt);
        stmt = LetStmt::make(o + ".loop_extent", 1, stmt);
    }

    // Define the loop mins and extents in terms of the mins and maxs produced by bounds inference
    for (size_t i = 0; i < f.args().size(); i++) {
        string var = prefix + f.args()[i];
        Expr max = Variable::make(Int(32), var + ".max");
        Expr min = Variable::make(Int(32), var + ".min"); // Inject instance name here? (compute instance names during lowering)
        stmt = LetStmt::make(var + ".loop_extent",
                             (max + 1) - min,
                             stmt);
        stmt = LetStmt::make(var + ".loop_min", min, stmt);
        stmt = LetStmt::make(var + ".loop_max", max, stmt);
    }

    // Make any specialized copies
    for (size_t i = s.specializations().size(); i > 0; i--) {
        Expr c = s.specializations()[i-1].condition;
        Schedule sched = s.specializations()[i-1].schedule;
        const EQ *eq = c.as<EQ>();
        const Variable *var = eq ? eq->a.as<Variable>() : c.as<Variable>();

        Stmt then_case =
            build_provide_loop_nest(f, prefix, site, values, sched, is_update);

        if (var && eq) {
            then_case = simplify_exprs(substitute(var->name, eq->b, then_case));
            Stmt else_case = stmt;
            if (eq->b.type().is_bool()) {
                else_case = simplify_exprs(substitute(var->name, !eq->b, else_case));
            }
            stmt = IfThenElse::make(c, then_case, else_case);
        } else if (var) {
            then_case = simplify_exprs(substitute(var->name, const_true(), then_case));
            Stmt else_case = simplify_exprs(substitute(var->name, const_false(), stmt));
            stmt = IfThenElse::make(c, then_case, else_case);
        } else {
            stmt = IfThenElse::make(c, then_case, stmt);
        }
    }

    return stmt;
}

// Turn a function into a loop nest that computes it. It will
// refer to external vars of the form function_name.arg_name.min
// and function_name.arg_name.extent to define the bounds over
// which it should be realized. It will compute at least those
// bounds (depending on splits, it may compute more). This loop
// won't do any allocation.
Stmt build_produce(Function f) {

    if (f.has_extern_definition()) {
        // Call the external function

        // Build an argument list
        vector<Expr> extern_call_args;
        const vector<ExternFuncArgument> &args = f.extern_arguments();

        const string &extern_name = f.extern_function_name();

        vector<pair<string, Expr> > lets;

        // Iterate through all of the input args to the extern
        // function building a suitable argument list for the
        // extern function call.
        for (size_t j = 0; j < args.size(); j++) {
            if (args[j].is_expr()) {
                extern_call_args.push_back(args[j].expr);
            } else if (args[j].is_func()) {
                Function input(args[j].func);
                for (int k = 0; k < input.outputs(); k++) {
                    string buf_name = input.name();
                    if (input.outputs() > 1) {
                        buf_name += "." + int_to_string(k);
                    }
                    buf_name += ".buffer";
                    Expr buffer = Variable::make(Handle(), buf_name);
                    extern_call_args.push_back(buffer);
                }
            } else if (args[j].is_buffer()) {
                Buffer b = args[j].buffer;
                Parameter p(b.type(), true, b.dimensions(), b.name());
                p.set_buffer(b);
                Expr buf = Variable::make(Handle(), b.name() + ".buffer", p);
                extern_call_args.push_back(buf);
            } else if (args[j].is_image_param()) {
                Parameter p = args[j].image_param;
                Expr buf = Variable::make(Handle(), p.name() + ".buffer", p);
                extern_call_args.push_back(buf);
            } else {
                internal_error << "Bad ExternFuncArgument type\n";
            }
        }

        // Grab the buffer_ts representing the output. If the store
        // level matches the compute level, then we can use the ones
        // already injected by allocation bounds inference. If it's
        // the output to the pipeline then it will similarly be in the
        // symbol table.
        if (f.schedule().store_level() == f.schedule().compute_level()) {
            for (int j = 0; j < f.outputs(); j++) {
                string buf_name = f.name();
                if (f.outputs() > 1) {
                    buf_name += "." + int_to_string(j);
                }
                buf_name += ".buffer";
                Expr buffer = Variable::make(Handle(), buf_name);
                extern_call_args.push_back(buffer);
            }
        } else {
            // Store level doesn't match compute level. Make an output
            // buffer just for this subregion.
            string stride_name = f.name();
            if (f.outputs() > 1) {
                stride_name += ".0";
            }
            string stage_name = f.name() + ".s0.";
            for (int j = 0; j < f.outputs(); j++) {

                vector<Expr> buffer_args(2);

                vector<Expr> top_left;
                for (int k = 0; k < f.dimensions(); k++) {
                    string var = stage_name + f.args()[k];
                    top_left.push_back(Variable::make(Int(32), var + ".min"));
                }
                Expr host_ptr = Call::make(f, top_left, j);
                host_ptr = Call::make(Handle(), Call::address_of, vec(host_ptr), Call::Intrinsic);

                buffer_args[0] = host_ptr;
                buffer_args[1] = f.output_types()[j].bytes();
                for (int k = 0; k < f.dimensions(); k++) {
                    string var = stage_name + f.args()[k];
                    Expr min = Variable::make(Int(32), var + ".min");
                    Expr max = Variable::make(Int(32), var + ".max");
                    Expr stride = Variable::make(Int(32), stride_name + ".stride." + int_to_string(k));
                    buffer_args.push_back(min);
                    buffer_args.push_back(max - min + 1);
                    buffer_args.push_back(stride);
                }

                Expr output_buffer_t = Call::make(Handle(), Call::create_buffer_t,
                                                  buffer_args, Call::Intrinsic);

                string buf_name = f.name() + "." + int_to_string(j) + ".tmp_buffer";
                extern_call_args.push_back(Variable::make(Handle(), buf_name));
                lets.push_back(make_pair(buf_name, output_buffer_t));
            }
        }

        // Make the extern call
        Expr e = Call::make(Int(32), extern_name,
                            extern_call_args, Call::Extern);
        string result_name = unique_name('t');
        Expr result = Variable::make(Int(32), result_name);
        // Check if it succeeded
        Stmt check = AssertStmt::make(EQ::make(result, 0),
                                      vec<Expr>("Call to external func " + extern_name +
                                                " returned non-zero value: ", result));
        check = LetStmt::make(result_name, e, check);

        for (size_t i = 0; i < lets.size(); i++) {
            check = LetStmt::make(lets[i].first, lets[i].second, check);
        }

        return check;
    } else {

        string prefix = f.name() + ".s0.";

        // Compute the site to store to as the function args
        vector<Expr> site;

        vector<Expr> values(f.values().size());
        for (size_t i = 0; i < values.size(); i++) {
            values[i] = qualify(prefix, f.values()[i]);
        }

        for (size_t i = 0; i < f.args().size(); i++) {
            site.push_back(Variable::make(Int(32), prefix + f.args()[i]));
        }

        return build_provide_loop_nest(f, prefix, site, values, f.schedule(), false);
    }
}

// Build the loop nests that update a function (assuming it's a reduction).
vector<Stmt> build_update(Function f) {

    vector<Stmt> updates;

    for (size_t i = 0; i < f.updates().size(); i++) {
        UpdateDefinition r = f.updates()[i];

        string prefix = f.name() + ".s" + int_to_string(i+1) + ".";

        vector<Expr> site(r.args.size());
        vector<Expr> values(r.values.size());
        for (size_t i = 0; i < values.size(); i++) {
            Expr v = r.values[i];
            v = qualify(prefix, v);
            values[i] = v;
        }

        for (size_t i = 0; i < r.args.size(); i++) {
            Expr s = r.args[i];
            s = qualify(prefix, s);
            site[i] = s;
            debug(2) << "Update site " << i << " = " << s << "\n";
        }

        Stmt loop = build_provide_loop_nest(f, prefix, site, values, r.schedule, true);

        // Now define the bounds on the reduction domain
        if (r.domain.defined()) {
            const vector<ReductionVariable> &dom = r.domain.domain();
            for (size_t i = 0; i < dom.size(); i++) {
                string p = prefix + dom[i].var;
                Expr rmin = Variable::make(Int(32), p + ".min");
                Expr rmax = Variable::make(Int(32), p + ".max");
                loop = LetStmt::make(p + ".loop_min", rmin, loop);
                loop = LetStmt::make(p + ".loop_max", rmax, loop);
                loop = LetStmt::make(p + ".loop_extent", rmax - rmin + 1, loop);
            }
        }

        updates.push_back(loop);
    }

    return updates;
}

pair<Stmt, Stmt> build_production(Function func) {
    Stmt produce = build_produce(func);
    vector<Stmt> updates = build_update(func);

    // Build it from the last stage backwards.
    Stmt merged_updates;
    for (size_t s = updates.size(); s > 0; s--) {
        merged_updates = Block::make(updates[s-1], merged_updates);
    }
    return make_pair(produce, merged_updates);
}

// A schedule may include explicit bounds on some dimension. This
// injects assertions that check that those bounds are sufficiently
// large to cover the inferred bounds required.
Stmt inject_explicit_bounds(Stmt body, Function func) {
    const Schedule &s = func.schedule();
    for (size_t stage = 0; stage <= func.updates().size(); stage++) {
        for (size_t i = 0; i < s.bounds().size(); i++) {
            Bound b = s.bounds()[i];
            Expr max_val = (b.extent + b.min) - 1;
            Expr min_val = b.min;
            string prefix = func.name() + ".s" + int_to_string(stage) + "." + b.var;
            string min_name = prefix + ".min_unbounded";
            string max_name = prefix + ".max_unbounded";
            Expr min_var = Variable::make(Int(32), min_name);
            Expr max_var = Variable::make(Int(32), max_name);
            Expr check = (min_val <= min_var) && (max_val >= max_var);
            vector<Expr> error_msg = vec<Expr>(
                "Bounds given for " + b.var + " in " + func.name() +
                " (from ", min_val, Expr(" to "), max_val,
                Expr(") don't cover required region (from "),
                min_var, Expr(" to "), max_var, Expr(")"));

            // bounds inference has already respected these values for us
            //body = LetStmt::make(prefix + ".min", min_val, body);
            //body = LetStmt::make(prefix + ".max", max_val, body);

            body = Block::make(AssertStmt::make(check, error_msg), body);
        }
    }

    return body;
}

class IsUsedInStmt : public IRVisitor {
    string func;

    using IRVisitor::visit;

    void visit(const Call *op) {
        IRVisitor::visit(op);
        if (op->name == func) result = true;
    }

    // A reference to the function's buffers counts as a use
    void visit(const Variable *op) {
        if (op->type == Handle() &&
            starts_with(op->name, func + ".") &&
            ends_with(op->name, ".buffer")) {
            result = true;
        }
    }

public:
    bool result;
    IsUsedInStmt(Function f) : func(f.name()), result(false) {
    }

};

bool function_is_used_in_stmt(Function f, Stmt s) {
    IsUsedInStmt is_called(f);
    s.accept(&is_called);
    return is_called.result;
}

// Inject the allocation and realization of a function into an
// existing loop nest using its schedule
class InjectRealization : public IRMutator {
public:
    const Function &func;
    bool found_store_level, found_compute_level;
    const Target &target;

    InjectRealization(const Function &f, const Target &t) :
        func(f), found_store_level(false), found_compute_level(false), target(t) {}
private:

    string producing;

    Stmt build_pipeline(Stmt s) {
        pair<Stmt, Stmt> realization = build_production(func);

        return Pipeline::make(func.name(), realization.first, realization.second, s);
    }

    Stmt build_realize(Stmt s) {
        Region bounds;
        string name = func.name();
        for (int i = 0; i < func.dimensions(); i++) {
            string arg = func.args()[i];
            Expr min = Variable::make(Int(32), name + "." + arg + ".min_realized");
            Expr extent = Variable::make(Int(32), name + "." + arg + ".extent_realized");
            bounds.push_back(Range(min, extent));
        }

        s = Realize::make(name, func.output_types(), bounds, const_true(), s);

        // This is also the point at which we inject explicit bounds
        // for this realization.
        if (target.has_feature(Target::NoAsserts)) {
            return s;
        } else {
            return inject_explicit_bounds(s, func);
        }
    }

    using IRMutator::visit;

    void visit(const Pipeline *op) {
        string old = producing;
        producing = op->name;
        Stmt produce = mutate(op->produce);
        Stmt update;
        if (op->update.defined()) {
            update = mutate(op->update);
        }
        producing = old;
        Stmt consume = mutate(op->consume);

        if (produce.same_as(op->produce) &&
            update.same_as(op->update) &&
            consume.same_as(op->consume)) {
            stmt = op;
        } else {
            stmt = Pipeline::make(op->name, produce, update, consume);
        }
    }

    void visit(const For *for_loop) {
        debug(3) << "InjectRealization of " << func.name() << " entering for loop over " << for_loop->name << "\n";
        const LoopLevel &compute_level = func.schedule().compute_level();
        const LoopLevel &store_level = func.schedule().store_level();

        Stmt body = for_loop->body;

        // Dig through any let statements
        vector<pair<string, Expr> > lets;
        while (const LetStmt *l = body.as<LetStmt>()) {
            lets.push_back(make_pair(l->name, l->value));
            body = l->body;
        }

        // Can't schedule extern things inside a vector for loop
        if (func.has_extern_definition() &&
            func.schedule().compute_level().is_inline() &&
            for_loop->for_type == For::Vectorized &&
            function_is_used_in_stmt(func, for_loop)) {

            // If we're trying to inline an extern function, schedule it here and bail out
            debug(2) << "Injecting realization of " << func.name() << " around node " << Stmt(for_loop) << "\n";
            stmt = build_realize(build_pipeline(for_loop));
            found_store_level = found_compute_level = true;
            return;
        }

        body = mutate(body);

        if (compute_level.match(for_loop->name)) {
            debug(3) << "Found compute level\n";
            if (function_is_used_in_stmt(func, body)) {
                body = build_pipeline(body);
            }
            found_compute_level = true;
        }

        if (store_level.match(for_loop->name)) {
            debug(3) << "Found store level\n";
            internal_assert(found_compute_level)
                << "The compute loop level was not found within the store loop level!\n";

            if (function_is_used_in_stmt(func, body)) {
                body = build_realize(body);
            }

            found_store_level = true;
        }

        // Reinstate the let statements
        for (size_t i = lets.size(); i > 0; i--) {
            body = LetStmt::make(lets[i - 1].first, lets[i - 1].second, body);
        }

        if (body.same_as(for_loop->body)) {
            stmt = for_loop;
        } else {
            stmt = For::make(for_loop->name,
                           for_loop->min,
                           for_loop->extent,
                           for_loop->for_type,
                           body);
        }
    }

    // If we're an inline update or extern, we may need to inject a realization here
    virtual void visit(const Provide *op) {
        if (op->name != func.name() &&
            !func.is_pure() &&
            func.schedule().compute_level().is_inline() &&
            function_is_used_in_stmt(func, op)) {

            // Prefix all calls to func in op
            stmt = build_realize(build_pipeline(op));
            found_store_level = found_compute_level = true;
        } else {
            stmt = op;
        }
    }
};

/* Find all the externally referenced buffers in a stmt */
class FindBuffers : public IRGraphVisitor {
public:
    struct Result {
        Buffer image;
        Parameter param;
        Type type;
        int dimensions;
        Result() : dimensions(0) {}
    };

    map<string, Result> buffers;

    using IRGraphVisitor::visit;

    void visit(const Call *op) {
        IRGraphVisitor::visit(op);
        if (op->image.defined()) {
            Result r;
            r.image = op->image;
            r.type = op->type.element_of();
            r.dimensions = (int)op->args.size();
            buffers[op->name] = r;
        } else if (op->param.defined()) {
            Result r;
            r.param = op->param;
            r.type = op->type.element_of();
            r.dimensions = (int)op->args.size();
            buffers[op->name] = r;
        }
    }

    void visit(const Variable *op) {
        if (ends_with(op->name, ".buffer") &&
            op->param.defined() &&
            op->param.is_buffer() &&
            buffers.find(op->param.name()) == buffers.end()) {
            Result r;
            r.param = op->param;
            r.type = op->param.type();
            r.dimensions = op->param.dimensions();
            buffers[op->param.name()] = r;
        }
    }
};

/* Find all the externally referenced scalar parameters */
class FindParameters : public IRGraphVisitor {
public:
    map<string, Parameter> params;

    using IRGraphVisitor::visit;

    void visit(const Variable *op) {
        if (op->param.defined()) {
            params[op->name] = op->param;
        }
    }
};

vector<string> realization_order(string output, const map<string, Function> &env, map<string, set<string> > &graph) {
    // Make a DAG representing the pipeline. Each function maps to the set describing its inputs.
    // Populate the graph
    for (map<string, Function>::const_iterator iter = env.begin();
         iter != env.end(); ++iter) {
        map<string, Function> calls = find_direct_calls(iter->second);

        for (map<string, Function>::const_iterator j = calls.begin();
             j != calls.end(); ++j) {
            graph[iter->first].insert(j->first);
        }
    }

    vector<string> result;
    set<string> result_set;

    while (true) {
        // Find a function not in result_set, for which all its inputs are
        // in result_set. Stop when we reach the output function.
        bool scheduled_something = false;
        // Inject a dummy use of this var in case asserts are off.
        (void)scheduled_something;
        for (map<string, Function>::const_iterator iter = env.begin();
             iter != env.end(); ++iter) {
            const string &f = iter->first;
            if (result_set.find(f) == result_set.end()) {
                bool good_to_schedule = true;
                const set<string> &inputs = graph[f];
                for (set<string>::const_iterator i = inputs.begin();
                     i != inputs.end(); ++i) {
                    if (*i != f && result_set.find(*i) == result_set.end()) {
                        good_to_schedule = false;
                    }
                }

                if (good_to_schedule) {
                    scheduled_something = true;
                    result_set.insert(f);
                    result.push_back(f);
                    debug(4) << "Realization order: " << f << "\n";
                    if (f == output) return result;
                }
            }
        }

        internal_assert(scheduled_something)
            << "Stuck in a loop computing a realization order. Perhaps this pipeline has a loop?\n";
    }

}

Stmt create_initial_loop_nest(Function f, const Target &t) {
    // Generate initial loop nest
    pair<Stmt, Stmt> r = build_production(f);
    Stmt s = r.first;
    // This must be in a pipeline so that bounds inference understands the update step
    s = Pipeline::make(f.name(), r.first, r.second, Evaluate::make(0));
    if (t.has_feature(Target::NoAsserts)) {
        return s;
    } else {
        return inject_explicit_bounds(s, f);
    }
}

class ComputeLegalSchedules : public IRVisitor {
public:
    struct Site {
        bool is_parallel;
        LoopLevel loop_level;
    };
    vector<Site> sites_allowed;

    ComputeLegalSchedules(Function f) : func(f), found(false) {}

private:
    using IRVisitor::visit;

    vector<Site> sites;
    Function func;
    bool found;

    void visit(const For *f) {
        f->min.accept(this);
        f->extent.accept(this);
        size_t first_dot = f->name.find('.');
        size_t last_dot = f->name.rfind('.');
        internal_assert(first_dot != string::npos && last_dot != string::npos);
        string func = f->name.substr(0, first_dot);
        string var = f->name.substr(last_dot + 1);
        Site s = {f->for_type == For::Parallel ||
                  f->for_type == For::Vectorized,
                  LoopLevel(func, var)};
        sites.push_back(s);
        f->body.accept(this);
        sites.pop_back();
    }

    void register_use() {
        if (!found) {
            found = true;
            sites_allowed = sites;
        } else {
            // Take the common sites between loops and loops allowed
            for (size_t i = 0; i < sites_allowed.size(); i++) {
                bool ok = false;
                for (size_t j = 0; j < sites.size(); j++) {
                    if (sites_allowed[i].loop_level.match(sites[j].loop_level)) {
                        ok = true;
                    }
                }
                if (!ok) {
                    sites_allowed[i] = sites_allowed.back();
                    sites_allowed.pop_back();
                }
            }
        }
    }

    void visit(const Call *c) {
        IRVisitor::visit(c);

        if (c->name == func.name()) {
            register_use();
        }
    }

    void visit(const Variable *v) {
        if (v->type == Handle() &&
            starts_with(v->name, func.name() + ".") &&
            ends_with(v->name, ".buffer")) {
            register_use();
        }
    }
};

string schedule_to_source(Function f,
                          LoopLevel store_at,
                          LoopLevel compute_at) {
    std::ostringstream ss;
    ss << f.name();
    if (compute_at.is_inline()) {
        ss << ".compute_inline()";
    } else {
        if (!store_at.match(compute_at)) {
            if (store_at.is_root()) {
                ss << ".store_root()";
            } else {
                ss << ".store_at(" << store_at.func << ", " << store_at.var << ")";
            }
        }
        if (compute_at.is_root()) {
            ss << ".compute_root()";
        } else {
            ss << ".compute_at(" << compute_at.func << ", " << compute_at.var << ")";
        }
    }
    ss << ";";
    return ss.str();
}

void validate_schedule(Function f, Stmt s, bool is_output) {

    // If f is extern, check that none of its inputs are scheduled inline.
    if (f.has_extern_definition()) {
        for (size_t i = 0; i < f.extern_arguments().size(); i++) {
            ExternFuncArgument arg = f.extern_arguments()[i];
            if (arg.is_func()) {
                Function g(arg.func);
                if (g.schedule().compute_level().is_inline()) {
                    user_error
                        << "Function " << g.name() << " cannot be scheduled to be computed inline, "
                        << "because it is used in the externally-computed function " << f.name() << "\n";
                }
            }
        }
    }

    // Emit a warning if only some of the steps have been scheduled.
    bool any_scheduled = f.schedule().touched();
    for (size_t i = 0; i < f.updates().size(); i++) {
        const UpdateDefinition &r = f.updates()[i];
        any_scheduled = any_scheduled || r.schedule.touched();
    }
    if (any_scheduled) {
        for (size_t i = 0; i < f.updates().size(); i++) {
            const UpdateDefinition &r = f.updates()[i];
            if (!r.schedule.touched()) {
                std::cerr << "Warning: Update step " << i
                          << " of function " << f.name()
                          << " has not been scheduled, even though some other"
                          << " steps have been. You may have forgotten to"
                          << " schedule it. If this was intentional, call "
                          << f.name() << ".update(" << i << ") to suppress"
                          << " this warning.\n";
            }
        }
    }

    LoopLevel store_at = f.schedule().store_level();
    LoopLevel compute_at = f.schedule().compute_level();
    // Inlining is always allowed
    if (store_at.is_inline() && compute_at.is_inline()) {
        return;
    }

    if (is_output) {
        if ((store_at.is_inline() || store_at.is_root()) &&
            (compute_at.is_inline() || compute_at.is_root())) {
            return;
        } else {
            user_error << "Function " << f.name() << " is the output, so must"
                       << " be scheduled compute_root (which is the default).\n";
        }
    }

    // Otherwise inspect the uses to see what's ok.
    ComputeLegalSchedules legal(f);
    s.accept(&legal);

    bool store_at_ok = false, compute_at_ok = false;
    const vector<ComputeLegalSchedules::Site> &sites = legal.sites_allowed;
    size_t store_idx = 0, compute_idx = 0;
    for (size_t i = 0; i < sites.size(); i++) {
        if (sites[i].loop_level.match(store_at)) {
            store_at_ok = true;
            store_idx = i;
        }
        if (sites[i].loop_level.match(compute_at)) {
            compute_at_ok = store_at_ok;
            compute_idx = i;
        }
    }

    // Check there isn't a parallel loop between the compute_at and the store_at
    std::ostringstream err;

    if (store_at_ok && compute_at_ok) {
        for (size_t i = store_idx + 1; i <= compute_idx; i++) {
            if (sites[i].is_parallel) {
                err << "Function \"" << f.name()
                    << "\" is stored outside the parallel loop over "
                    << sites[i].loop_level.func << "." << sites[i].loop_level.var
                    << " but computed within it. This is a potential race condition.\n";
                store_at_ok = compute_at_ok = false;
            }
        }
    }

    if (!store_at_ok || !compute_at_ok) {
        err << "Function \"" << f.name() << "\" is computed and stored in the following invalid location:\n"
            << schedule_to_source(f, store_at, compute_at) << "\n"
            << "Legal locations for this function are:\n";
        for (size_t i = 0; i < sites.size(); i++) {
            for (size_t j = i; j < sites.size(); j++) {
                if (j > i && sites[j].is_parallel) break;
                err << schedule_to_source(f, sites[i].loop_level, sites[j].loop_level) << "\n";

            }
        }
        user_error << err.str();
    }
}

class RemoveLoopsOverOutermost : public IRMutator {
    using IRMutator::visit;

    void visit(const For *op) {
        if (ends_with(op->name, ".__outermost")) {
            stmt = op->body;
        } else {
            IRMutator::visit(op);
        }
    }
};

Stmt schedule_functions(Stmt s, const vector<string> &order,
                        const map<string, Function> &env,
                        const map<string, set<string> > &graph, const Target &t) {

    // Inject a loop over root to give us a scheduling point
    string root_var = LoopLevel::root().func + "." + LoopLevel::root().var;
    s = For::make(root_var, 0, 1, For::Serial, s);

    for (size_t i = order.size(); i > 0; i--) {
        Function f = env.find(order[i-1])->second;

        validate_schedule(f, s, i == order.size());

        // We don't actually want to schedule the output function here.
        if (i == order.size()) continue;

        if (f.has_pure_definition() &&
            !f.has_update_definition() &&
            f.schedule().compute_level().is_inline()) {
            debug(1) << "Inlining " << order[i-1] << '\n';
            s = inline_function(s, f);
        } else {
            debug(1) << "Injecting realization of " << order[i-1] << '\n';
            InjectRealization injector(f, t);
            s = injector.mutate(s);
            internal_assert(injector.found_store_level && injector.found_compute_level);
        }
        debug(2) << s << '\n';
    }

    // We can remove the loop over root now
    const For *root_loop = s.as<For>();
    internal_assert(root_loop);
    s = root_loop->body;

    // We can also remove all the loops over __outermost now.
    RemoveLoopsOverOutermost r;
    s = r.mutate(s);

    return s;
}

// Insert checks to make sure that parameters are within their
// declared range.
Stmt add_parameter_checks(Stmt s, const Target &t) {
    // First, find all the parameters
    FindParameters finder;
    s.accept(&finder);

    map<string, Expr> replace_with_constrained;
    vector<pair<string, Expr> > lets;
    vector<Expr> asserts;

    // Make constrained versions of the params
    for (map<string, Parameter>::iterator iter = finder.params.begin();
         iter != finder.params.end(); iter++) {
        Parameter param = iter->second;

        if (!param.is_buffer() &&
            (param.get_min_value().defined() ||
             param.get_max_value().defined())) {

            string constrained_name = iter->first + ".constrained";

            Expr constrained_var = Variable::make(param.type(), constrained_name);
            Expr constrained_value = Variable::make(param.type(), iter->first, param);
            replace_with_constrained[iter->first] = constrained_var;
            if (param.get_min_value().defined()) {
                asserts.push_back(constrained_value >= param.get_min_value());
                constrained_value = max(constrained_value, param.get_min_value());
            }

            if (param.get_max_value().defined()) {
                Expr condition = constrained_value >= param.get_min_value();
                std::ostringstream oss;
                asserts.push_back(constrained_value <= param.get_max_value());
                constrained_value = min(constrained_value, param.get_max_value());
            }

            lets.push_back(make_pair(constrained_name, constrained_value));
        }
    }

    // Replace the params with their constrained version in the rest of the pipeline
    s = substitute(replace_with_constrained, s);

    // Inject the let statements
    for (size_t i = 0; i < lets.size(); i++) {
        s = LetStmt::make(lets[i].first, lets[i].second, s);
    }

    if (t.has_feature(Target::NoAsserts)) {
        asserts.clear();
    }

    // Inject the assert statements
    for (size_t i = 0; i < asserts.size(); i++) {
        std::ostringstream oss;
        oss << "Static bounds constraint on parameter violated: " << asserts[i];
        s = Block::make(AssertStmt::make(asserts[i], oss.str()), s);
    }

    return s;
}


// Insert checks to make sure a statement doesn't read out of bounds
// on inputs or outputs, and that the inputs and outputs conform to
// the format required (e.g. stride.0 must be 1). Returns two
// statements, the first one is the mutated statement with the checks
// inserted. The second is a piece of code which will rewrite the
// buffer_t sizes, mins, and strides in order to satisfy the
// requirements.
Stmt add_image_checks(Stmt s, Function f, const Target &t,
                      const vector<string> &order,
                      const map<string, Function> &env,
                      const FuncValueBounds &fb) {

    bool no_asserts = t.has_feature(Target::NoAsserts);
    bool no_bounds_query = t.has_feature(Target::NoBoundsQuery);

    // First hunt for all the referenced buffers
    FindBuffers finder;
    s.accept(&finder);
    map<string, FindBuffers::Result> bufs = finder.buffers;

    // Add the output buffer(s)
    for (size_t i = 0; i < f.values().size(); i++) {
        FindBuffers::Result output_buffer;
        output_buffer.type = f.values()[i].type();
        output_buffer.param = f.output_buffers()[i];
        output_buffer.dimensions = f.dimensions();
        if (f.values().size() > 1) {
            bufs[f.name() + '.' + int_to_string(i)] = output_buffer;
        } else {
            bufs[f.name()] = output_buffer;
        }
    }

    Scope<Interval> empty_scope;
    map<string, Box> boxes = boxes_touched(s, empty_scope, fb);

    // Now iterate through all the buffers, creating a list of lets
    // and a list of asserts.
    vector<pair<string, Expr> > lets_overflow;
    vector<pair<string, Expr> > lets_required;
    vector<pair<string, Expr> > lets_constrained;
    vector<pair<string, Expr> > lets_proposed;
    vector<Stmt> dims_no_overflow_asserts;
    vector<Stmt> asserts_required;
    vector<Stmt> asserts_constrained;
    vector<Stmt> asserts_proposed;
    vector<Stmt> asserts_elem_size;
    vector<Stmt> buffer_rewrites;

    // Inject the code that conditionally returns if we're in inference mode
    Expr maybe_return_condition = const_false();

    // We're also going to apply the constraints to the required min
    // and extent. To do this we have to substitute all references to
    // the actual sizes of the input images in the constraints with
    // references to the required sizes.
    map<string, Expr> replace_with_required;

    for (map<string, FindBuffers::Result>::iterator iter = bufs.begin();
         iter != bufs.end(); ++iter) {
        const string &name = iter->first;

        for (int i = 0; i < 4; i++) {
            string dim = int_to_string(i);

            Expr min_required = Variable::make(Int(32), name + ".min." + dim + ".required");
            replace_with_required[name + ".min." + dim] = min_required;

            Expr extent_required = Variable::make(Int(32), name + ".extent." + dim + ".required");
            replace_with_required[name + ".extent." + dim] = extent_required;

            Expr stride_required = Variable::make(Int(32), name + ".stride." + dim + ".required");
            replace_with_required[name + ".stride." + dim] = stride_required;
        }
    }

    // We also want to build a map that lets us replace values passed
    // in with the constrained version. This is applied to the rest of
    // the lowered pipeline to take advantage of the constraints,
    // e.g. for constant folding.
    map<string, Expr> replace_with_constrained;

    for (map<string, FindBuffers::Result>::iterator iter = bufs.begin();
         iter != bufs.end(); ++iter) {
        const string &name = iter->first;
        Buffer &image = iter->second.image;
        Parameter &param = iter->second.param;
        Type type = iter->second.type;
        int dimensions = iter->second.dimensions;

        // Detect if this is one of the outputs of a multi-output pipeline.
        bool is_output_buffer = false;
        bool is_secondary_output_buffer = false;
        for (size_t i = 0; i < f.output_buffers().size(); i++) {
            if (param.defined() &&
                param.same_as(f.output_buffers()[i])) {
                is_output_buffer = true;
                if (i > 0) {
                    is_secondary_output_buffer = true;
                }
            }
        }

        // If we're one of multiple output buffers, we should use the
        // region inferred for the output Func.
        string buffer_name = is_output_buffer ? f.name() : name;

        Box touched = boxes[buffer_name];
        internal_assert(touched.empty() || (int)(touched.size()) == dimensions);

        // The buffer may be used in one or more extern stage. If so we need to
        // expand the box touched to include the results of the
        // top-level bounds query calls to those extern stages.
        if (param.defined()) {
            // Find the extern users.
            vector<string> extern_users;
            for (size_t i = 0; i < order.size(); i++) {
                Function f = env.find(order[i])->second;
                if (f.has_extern_definition()) {
                    const vector<ExternFuncArgument> &args = f.extern_arguments();
                    for (size_t j = 0; j < args.size(); j++) {
                        if ((args[j].image_param.defined() &&
                             args[j].image_param.name() == param.name()) ||
                            (args[j].buffer.defined() &&
                             args[j].buffer.name() == param.name())) {
                            extern_users.push_back(order[i]);
                        }
                    }
                }
            }

            // Expand the box by the result of the bounds query from each.
            for (size_t i = 0; i < extern_users.size(); i++) {
                const string &extern_user = extern_users[i];
                Box query_box;
                Expr query_buf = Variable::make(Handle(), param.name() + ".bounds_query." + extern_user);
                for (int j = 0; j < dimensions; j++) {
                    Expr min = Call::make(Int(32), Call::extract_buffer_min,
                                          vec<Expr>(query_buf, j), Call::Intrinsic);
                    Expr max = Call::make(Int(32), Call::extract_buffer_max,
                                          vec<Expr>(query_buf, j), Call::Intrinsic);
                    query_box.push_back(Interval(min, max));
                }
                merge_boxes(touched, query_box);
            }
        }

        // An expression returning whether or not we're in inference mode
        ReductionDomain rdom;
        Expr inference_mode = Variable::make(UInt(1), name + ".host_and_dev_are_null", image, param, rdom);

        maybe_return_condition = maybe_return_condition || inference_mode;

        // Come up with a name to refer to this buffer in the error messages
        string error_name = (is_output_buffer ? "Output" : "Input");
        error_name += " buffer " + name;

        // Check the elem size matches the internally-understood type
        {
            string elem_size_name = name + ".elem_size";
            Expr elem_size = Variable::make(Int(32), elem_size_name, image, param, rdom);
            int correct_size = type.bytes();
            ostringstream error_msg;
            error_msg << error_name << " has type " << type
                      << ", but elem_size of the buffer_t passed in is ";
            vector<Expr> args;
            args.push_back(error_msg.str());
            args.push_back(elem_size);
            args.push_back(Expr(" instead of "));
            args.push_back(correct_size);
            asserts_elem_size.push_back(AssertStmt::make(elem_size == correct_size, args));
        }

        if (touched.maybe_unused()) {
            debug(3) << "Image " << name << " is only used when " << touched.used << "\n";
        }

        // Check that the region passed in (after applying constraints) is within the region used
        debug(3) << "In image " << name << " region touched is:\n";


        for (int j = 0; j < dimensions; j++) {
            string dim = int_to_string(j);
            string actual_min_name = name + ".min." + dim;
            string actual_extent_name = name + ".extent." + dim;
            string actual_stride_name = name + ".stride." + dim;
            Expr actual_min = Variable::make(Int(32), actual_min_name, image, param, rdom);
            Expr actual_extent = Variable::make(Int(32), actual_extent_name, image, param, rdom);
            Expr actual_stride = Variable::make(Int(32), actual_stride_name, image, param, rdom);
            if (!touched[j].min.defined() || !touched[j].max.defined()) {
                user_error << "Buffer " << name
                           << " may be accessed in an unbounded way in dimension "
                           << j << "\n";
            }

            Expr min_required = touched[j].min;
            Expr extent_required = touched[j].max + 1 - touched[j].min;

            if (touched.maybe_unused()) {
                min_required = select(touched.used, min_required, actual_min);
                extent_required = select(touched.used, extent_required, actual_extent);
            }

            string min_required_name = name + ".min." + dim + ".required";
            string extent_required_name = name + ".extent." + dim + ".required";

            Expr min_required_var = Variable::make(Int(32), min_required_name);
            Expr extent_required_var = Variable::make(Int(32), extent_required_name);

            lets_required.push_back(make_pair(extent_required_name, extent_required));
            lets_required.push_back(make_pair(min_required_name, min_required));

            vector<Expr> error_msg_min = vec<Expr>(
                error_name + " is accessed at ",
                min_required,
                Expr(", which is before the min ("),
                actual_min,
                ") in dimension " + dim);

            asserts_required.push_back(AssertStmt::make(actual_min <= min_required_var, error_msg_min));

            Expr actual_max = actual_min + actual_extent - 1;
            Expr max_required = min_required_var + extent_required_var - 1;

            if (touched.maybe_unused()) {
                max_required = select(touched.used, max_required, actual_max);
            }

            vector<Expr> error_msg_extent = vec<Expr>(
                error_name + " is accessed at ",
                max_required,
                Expr(", which is beyond the max ("),
                actual_max,
                ") in dimension " + dim);

            asserts_required.push_back(AssertStmt::make(actual_max >= max_required, error_msg_extent));

            // Come up with a required stride to use in bounds
            // inference mode. We don't assert it. It's just used to
            // apply the constraints to to come up with a proposed
            // stride. Strides actually passed in may not be in this
            // order (e.g if storage is swizzled relative to dimension
            // order).
            Expr stride_required;
            if (j == 0) {
                stride_required = 1;
            } else {
                string last_dim = int_to_string(j-1);
                stride_required = (Variable::make(Int(32), name + ".stride." + last_dim + ".required") *
                                   Variable::make(Int(32), name + ".extent." + last_dim + ".required"));
            }
            lets_required.push_back(make_pair(name + ".stride." + dim + ".required", stride_required));

            // Insert checks to make sure the total size of all input
            // and output buffers is <= 2^31 - 1.  And that no product
            // of extents overflows 2^31 - 1. This second test is
            // likely only needed if a fuse directive is used in the
            // schedule to combine multiple extents, but it is here
            // for extra safety. Ultimately we will want to make
            // Halide handle larger single buffers, at least on 64-bit
            // systems.
            Expr max_size = cast<int64_t>(0x7fffffff);
            Stmt check = AssertStmt::make((cast<int64_t>(actual_extent) * actual_stride) <= max_size,
                                          "Total allocation for buffer " + name + " exceeds 2^31 - 1");
            dims_no_overflow_asserts.push_back(check);

            // Don't repeat extents check for secondary buffers as extents must be the same as for the first one.
            if (!is_secondary_output_buffer) {
                if (j == 0) {
                    lets_overflow.push_back(make_pair(name + ".total_extent." + dim, cast<int64_t>(actual_extent)));
                } else {
                    Expr last_dim = Variable::make(Int(64), name + ".total_extent." + int_to_string(j-1));
                    Expr this_dim = actual_extent * last_dim;
                    Expr this_dim_var = Variable::make(Int(64), name + ".total_extent." + dim);
                    lets_overflow.push_back(make_pair(name + ".total_extent." + dim, this_dim));
                    Stmt check = AssertStmt::make(this_dim_var <= max_size,
                                                  "Product of extents for buffer " + name +
                                                  " exceeds 2^31 - 1");
                    dims_no_overflow_asserts.push_back(check);
                }
            }
        }

        // Create code that mutates the input buffers if we're in bounds inference mode.
        Expr buffer_name_expr = Variable::make(Handle(), name + ".buffer");
        vector<Expr> args = vec(buffer_name_expr, Expr(type.bits/8));
        for (int i = 0; i < dimensions; i++) {
            string dim = int_to_string(i);
            args.push_back(Variable::make(Int(32), name + ".min." + dim + ".proposed"));
            args.push_back(Variable::make(Int(32), name + ".extent." + dim + ".proposed"));
            args.push_back(Variable::make(Int(32), name + ".stride." + dim + ".proposed"));
        }
        Expr call = Call::make(UInt(1), Call::rewrite_buffer, args, Call::Intrinsic, Function(), 0, image, param);
        Stmt rewrite = Evaluate::make(call);
        rewrite = IfThenElse::make(inference_mode, rewrite);
        buffer_rewrites.push_back(rewrite);

        // Build the constraints tests and proposed sizes.
        vector<pair<string, Expr> > constraints;
        for (int i = 0; i < dimensions; i++) {
            string dim = int_to_string(i);
            string min_name = name + ".min." + dim;
            string stride_name = name + ".stride." + dim;
            string extent_name = name + ".extent." + dim;

            Expr stride_constrained, extent_constrained, min_constrained;

            Expr stride_orig = Variable::make(Int(32), stride_name, image, param, rdom);
            Expr extent_orig = Variable::make(Int(32), extent_name, image, param, rdom);
            Expr min_orig    = Variable::make(Int(32), min_name, image, param, rdom);

            Expr stride_required = Variable::make(Int(32), stride_name + ".required");
            Expr extent_required = Variable::make(Int(32), extent_name + ".required");
            Expr min_required = Variable::make(Int(32), min_name + ".required");

            Expr stride_proposed = Variable::make(Int(32), stride_name + ".proposed");
            Expr extent_proposed = Variable::make(Int(32), extent_name + ".proposed");
            Expr min_proposed = Variable::make(Int(32), min_name + ".proposed");

            debug(2) << "Injecting constraints for " << name << "." << i << "\n";
            if (is_secondary_output_buffer) {
                // For multi-output (Tuple) pipelines, output buffers
                // beyond the first implicitly have their min and extent
                // constrained to match the first output.

                if (param.defined()) {
                    user_assert(!param.extent_constraint(i).defined() &&
                                !param.min_constraint(i).defined())
                        << "Can't constrain the min or extent of an output buffer beyond the "
                        << "first. They are implicitly constrained to have the same min and extent "
                        << "as the first output buffer.\n";

                    stride_constrained = param.stride_constraint(i);
                } else if (image.defined() && (int)i < image.dimensions()) {
                    stride_constrained = image.stride(i);
                }

                std::string min0_name = f.name() + ".0.min." + dim;
                if (replace_with_constrained.count(min0_name) > 0 ) {
                    min_constrained = replace_with_constrained[min0_name];
                } else {
                    min_constrained = Variable::make(Int(32), min0_name);
                }

                std::string extent0_name = f.name() + ".0.extent." + dim;
                if (replace_with_constrained.count(extent0_name) > 0 ) {
                    extent_constrained = replace_with_constrained[extent0_name];
                } else {
                    extent_constrained = Variable::make(Int(32), extent0_name);
                }
            } else if (image.defined() && (int)i < image.dimensions()) {
                stride_constrained = image.stride(i);
                extent_constrained = image.extent(i);
                min_constrained = image.min(i);
            } else if (param.defined()) {
                stride_constrained = param.stride_constraint(i);
                extent_constrained = param.extent_constraint(i);
                min_constrained = param.min_constraint(i);
            }

            if (stride_constrained.defined()) {
                // Come up with a suggested stride by passing the
                // required region through this constraint.
                constraints.push_back(make_pair(stride_name, stride_constrained));
                stride_constrained = substitute(replace_with_required, stride_constrained);
                lets_proposed.push_back(make_pair(stride_name + ".proposed", stride_constrained));
            } else {
                lets_proposed.push_back(make_pair(stride_name + ".proposed", stride_required));
            }

            if (min_constrained.defined()) {
                constraints.push_back(make_pair(min_name, min_constrained));
                min_constrained = substitute(replace_with_required, min_constrained);
                lets_proposed.push_back(make_pair(min_name + ".proposed", min_constrained));
            } else {
                lets_proposed.push_back(make_pair(min_name + ".proposed", min_required));
            }

            if (extent_constrained.defined()) {
                constraints.push_back(make_pair(extent_name, extent_constrained));
                extent_constrained = substitute(replace_with_required, extent_constrained);
                lets_proposed.push_back(make_pair(extent_name + ".proposed", extent_constrained));
            } else {
                lets_proposed.push_back(make_pair(extent_name + ".proposed", extent_required));
            }

            // In bounds inference mode, make sure the proposed
            // versions still satisfy the constraints.
            Expr check = ((min_proposed <= min_required) &&
                          (min_proposed + extent_proposed >=
                           min_required + extent_required));
            string error = "Applying the constraints to the required region made it smaller";
            asserts_proposed.push_back(AssertStmt::make((!inference_mode) || check, error));

            // stride_required is just a suggestion. It's ok if the
            // constraints shuffle them around in ways that make it
            // smaller.
            /*
            check = (stride_proposed >= stride_required);
            error = "Applying the constraints to the required stride made it smaller";
            asserts_proposed.push_back(AssertStmt::make((!inference_mode) || check, error, vector<Expr>()));
            */
        }

        // Assert all the conditions, and set the new values
        for (size_t i = 0; i < constraints.size(); i++) {
            Expr var = Variable::make(Int(32), constraints[i].first);
            Expr constrained_var = Variable::make(Int(32), constraints[i].first + ".constrained");
            Expr value = constraints[i].second;
            ostringstream error;
            error << "Static constraint violated: " << constraints[i].first << " == " << value;

            replace_with_constrained[constraints[i].first] = constrained_var;

            lets_constrained.push_back(make_pair(constraints[i].first + ".constrained", value));

            // Check the var passed in equals the constrained version (when not in inference mode)
            asserts_constrained.push_back(AssertStmt::make(var == constrained_var, error.str()));
        }
    }

    // Inject the code that checks that no dimension math overflows
    if (!no_asserts) {
        for (size_t i = dims_no_overflow_asserts.size(); i > 0; i--) {
            s = Block::make(dims_no_overflow_asserts[i-1], s);
        }

        // Inject the code that defines the proposed sizes.
        for (size_t i = lets_overflow.size(); i > 0; i--) {
            s = LetStmt::make(lets_overflow[i-1].first, lets_overflow[i-1].second, s);
        }
    }

    // Replace uses of the var with the constrained versions in the
    // rest of the program. We also need to respect the existence of
    // constrained versions during storage flattening and bounds
    // inference.
    s = substitute(replace_with_constrained, s);

    // Now we add a bunch of code to the top of the pipeline. This is
    // all in reverse order compared to execution, as we incrementally
    // prepending code.

    if (!no_asserts) {
        // Inject the code that checks the constraints are correct.
        for (size_t i = asserts_constrained.size(); i > 0; i--) {
            s = Block::make(asserts_constrained[i-1], s);
        }

        // Inject the code that checks for out-of-bounds access to the buffers.
        for (size_t i = asserts_required.size(); i > 0; i--) {
            s = Block::make(asserts_required[i-1], s);
        }

        // Inject the code that checks that elem_sizes are ok.
        for (size_t i = asserts_elem_size.size(); i > 0; i--) {
            s = Block::make(asserts_elem_size[i-1], s);
        }
    }

    // Inject the code that returns early for inference mode.
    if (!no_bounds_query) {
        s = IfThenElse::make(!maybe_return_condition, s);

        // Inject the code that does the buffer rewrites for inference mode.
        for (size_t i = buffer_rewrites.size(); i > 0; i--) {
            s = Block::make(buffer_rewrites[i-1], s);
        }
    }

    if (!no_asserts) {
        // Inject the code that checks the proposed sizes still pass the bounds checks
        for (size_t i = asserts_proposed.size(); i > 0; i--) {
            s = Block::make(asserts_proposed[i-1], s);
        }
    }

    // Inject the code that defines the proposed sizes.
    for (size_t i = lets_proposed.size(); i > 0; i--) {
        s = LetStmt::make(lets_proposed[i-1].first, lets_proposed[i-1].second, s);
    }

    // Inject the code that defines the constrained sizes.
    for (size_t i = lets_constrained.size(); i > 0; i--) {
        s = LetStmt::make(lets_constrained[i-1].first, lets_constrained[i-1].second, s);
    }

    // Inject the code that defines the required sizes produced by bounds inference.
    for (size_t i = lets_required.size(); i > 0; i--) {
        s = LetStmt::make(lets_required[i-1].first, lets_required[i-1].second, s);
    }

    return s;
}

Stmt lower(Function f, const Target &t, const vector<IRMutator *> &custom_passes) {
    // Compute an environment
    map<string, Function> env = find_transitive_calls(f);

    // Compute a realization order
    map<string, set<string> > graph;
    vector<string> order = realization_order(f.name(), env, graph);
    Stmt s = create_initial_loop_nest(f, t);

    debug(2) << "Lowering before everything:" << '\n' << s << '\n';
    s = schedule_functions(s, order, env, graph, t);
    debug(2) << "Lowering after injecting realizations:\n" << s << '\n';

    debug(2) << "Injecting memoization...\n";
    s = inject_memoization(s, env, f.name());
    debug(2) << "Lowering after injecting memoization:\n" << s << '\n';

    debug(1) << "Injecting tracing...\n";
    s = inject_tracing(s, env, f);
    debug(2) << "Lowering after injecting tracing:\n" << s << '\n';

    debug(1) << "Injecting profiling...\n";
    s = inject_profiling(s, f.name());
    debug(2) << "Lowering after injecting profiling:\n" << s << '\n';

    debug(1) << "Adding checks for parameters\n";
    s = add_parameter_checks(s, t);
    debug(2) << "Lowering after injecting parameter checks:\n" << s << '\n';

    // Compute the maximum and minimum possible value of each
    // function. Used in later bounds inference passes.
    debug(1) << "Computing bounds of each function's value\n";
    FuncValueBounds func_bounds = compute_function_value_bounds(order, env);

    // The checks will be in terms of the symbols defined by bounds
    // inference.
    debug(1) << "Adding checks for images\n";
    s = add_image_checks(s, f, t, order, env, func_bounds);
    debug(2) << "Lowering after injecting image checks:\n" << s << '\n';

    // This pass injects nested definitions of variable names, so we
    // can't simplify statements from here until we fix them up. (We
    // can still simplify Exprs).
    debug(1) << "Performing computation bounds inference...\n";
    s = bounds_inference(s, order, env, func_bounds);
    debug(2) << "Lowering after computation bounds inference:\n" << s << '\n';

    debug(1) << "Performing sliding window optimization...\n";
    s = sliding_window(s, env);
    debug(2) << "Lowering after sliding window:\n" << s << '\n';

    debug(1) << "Performing allocation bounds inference...\n";
    s = allocation_bounds_inference(s, env, func_bounds);
    debug(2) << "Lowering after allocation bounds inference:\n" << s << '\n';

    // This uniquifies the variable names, so we're good to simplify
    // after this point. This lets later passes assume syntactic
    // equivalence means semantic equivalence.
    debug(1) << "Uniquifying variable names...\n";
    s = uniquify_variable_names(s);
    debug(2) << "Lowering after uniquifying variable names:\n" << s << "\n\n";

    debug(1) << "Performing storage folding optimization...\n";
    s = storage_folding(s);
    debug(2) << "Lowering after storage folding:\n" << s << '\n';

    debug(1) << "Injecting debug_to_file calls...\n";
    s = debug_to_file(s, order.back(), env);
    debug(2) << "Lowering after injecting debug_to_file calls:\n" << s << '\n';

    debug(1) << "Simplifying...\n"; // without removing dead lets, because storage flattening needs the strides
    s = simplify(s, false);
    debug(2) << "Lowering after first simplification:\n" << s << "\n\n";

    debug(1) << "Dynamically skipping stages...\n";
    s = skip_stages(s, order);
    debug(2) << "Lowering after dynamically skipping stages:\n" << s << "\n\n";

    if (t.has_feature(Target::OpenGL)) {
        debug(1) << "Injecting OpenGL texture intrinsics...\n";
        s = inject_opengl_intrinsics(s);
        debug(2) << "Lowering after OpenGL intrinsics:\n" << s << "\n\n";
    }

    debug(1) << "Performing storage flattening...\n";
    s = storage_flattening(s, order.back(), env);
    debug(2) << "Lowering after storage flattening:\n" << s << "\n\n";

    if (t.has_gpu_feature() || t.has_feature(Target::OpenGL)) {
        debug(1) << "Injecting host <-> dev buffer copies...\n";
        s = inject_host_dev_buffer_copies(s);
        debug(2) << "Lowering after injecting host <-> dev buffer copies:\n" << s << "\n\n";
    }

    if (t.has_gpu_feature()) {
        debug(1) << "Injecting per-block gpu synchronization...\n";
        s = fuse_gpu_thread_loops(s);
        debug(2) << "Lowering after injecting per-block gpu synchronization:\n" << s << "\n\n";
    }

    debug(1) << "Removing code that depends on undef values...\n";
    s = remove_undef(s);
    debug(2) << "Lowering after removing code that depends on undef values:\n" << s << "\n\n";

    debug(1) << "Simplifying...\n";
    s = simplify(s);
    s = unify_duplicate_lets(s);
    s = remove_trivial_for_loops(s);
    debug(2) << "Lowering after second simplifcation:\n" << s << "\n\n";

    debug(1) << "Unrolling...\n";
    s = unroll_loops(s);
    s = simplify(s);
    debug(2) << "Lowering after unrolling:\n" << s << "\n\n";

    debug(1) << "Vectorizing...\n";
    s = vectorize_loops(s);
    s = simplify(s);
    debug(2) << "Lowering after vectorizing:\n" << s << "\n\n";

    debug(1) << "Detecting vector interleavings...\n";
    s = rewrite_interleavings(s);
    s = simplify(s);
    debug(2) << "Lowering after rewriting vector interleavings:\n" << s << "\n\n";

    debug(1) << "Specializing clamped ramps...\n";
    s = specialize_clamped_ramps(s);
    s = simplify(s);
    debug(2) << "Lowering after specializing clamped ramps:\n" << s << "\n\n";

    debug(1) << "Injecting early frees...\n";
    s = inject_early_frees(s);
    debug(2) << "Lowering after injecting early frees:\n" << s << "\n\n";

    if (t.has_gpu_feature()) {
        debug(1) << "Injecting device frees...\n";
        s = inject_dev_frees(s);
        debug(2) << "Lowering after injecting device frees:\n" << s << "\n\n";
    }

    debug(1) << "Simplifying...\n";
    s = common_subexpression_elimination(s);

<<<<<<< HEAD
    if (t.has_feature(Target::OpenGL)) {
        debug(1) << "Detecting varying attributes...\n";
        s = find_linear_expressions(s);
        debug(2) << "Lowering after detecting varying attributes:\n" << s << "\n\n";
        
        // Simplify without changing Lets
        s = simplify(s,false);
        debug(1) << "Lowering after final simplification (without simplifying Lets):\n" << s << "\n\n";
    } else {
        s = simplify(s);
        debug(1) << "Lowering after final simplification:\n" << s << "\n\n";
    }
    
=======
    if (!custom_passes.empty()) {
        for (size_t i = 0; i < custom_passes.size(); i++) {
            debug(1) << "Running custom lowering pass " << i << "...\n";
            s = custom_passes[i]->mutate(s);
            debug(1) << "Lowering after custom pass " << i << ":\n" << s << "\n\n";
        }
    }


>>>>>>> 6ba48f48
    return s;
}

}
}<|MERGE_RESOLUTION|>--- conflicted
+++ resolved
@@ -1868,7 +1868,6 @@
     debug(1) << "Simplifying...\n";
     s = common_subexpression_elimination(s);
 
-<<<<<<< HEAD
     if (t.has_feature(Target::OpenGL)) {
         debug(1) << "Detecting varying attributes...\n";
         s = find_linear_expressions(s);
@@ -1882,7 +1881,6 @@
         debug(1) << "Lowering after final simplification:\n" << s << "\n\n";
     }
     
-=======
     if (!custom_passes.empty()) {
         for (size_t i = 0; i < custom_passes.size(); i++) {
             debug(1) << "Running custom lowering pass " << i << "...\n";
@@ -1891,8 +1889,6 @@
         }
     }
 
-
->>>>>>> 6ba48f48
     return s;
 }
 
