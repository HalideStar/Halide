#include "CodeGen_X86.h"
#include "IROperator.h"
#include <iostream>
#include <cstdio>
#include "buffer_t.h"
#include "IRMutator.h"
<<<<<<< HEAD
#include "IRPrinter.h"
=======
>>>>>>> 032197ce
#include "IRMatch.h"
#include "Simplify.h"
#include "Debug.h"
#include "Util.h"
#include "Var.h"
#include "Param.h"
#include "integer_division_table.h"
#include "LLVM_Headers.h"

extern "C" unsigned char halide_internal_initmod_x86[];
extern "C" int halide_internal_initmod_x86_length;
extern "C" unsigned char halide_internal_initmod_x86_32[];
extern "C" int halide_internal_initmod_x86_32_length;
extern "C" unsigned char halide_internal_initmod_x86_avx[];
extern "C" int halide_internal_initmod_x86_avx_length;

#if WITH_NATIVE_CLIENT
extern "C" unsigned char halide_internal_initmod_x86_nacl[];
extern "C" int halide_internal_initmod_x86_nacl_length;
extern "C" unsigned char halide_internal_initmod_x86_32_nacl[];
extern "C" int halide_internal_initmod_x86_32_nacl_length;
#else
static void * halide_internal_initmod_x86_nacl = 0;
static int halide_internal_initmod_x86_nacl_length = 0;
static void * halide_internal_initmod_x86_32_nacl = 0;
static int halide_internal_initmod_x86_32_nacl_length = 0;
#endif

namespace Halide { 
namespace Internal {

using std::vector;
using std::string;

using namespace llvm;

CodeGen_X86::CodeGen_X86(uint32_t options) : CodeGen_Posix(), 
                                             use_64_bit(options & X86_64Bit), 
                                             use_sse_41(options & X86_SSE41), 
                                             use_avx   (options & X86_AVX),
                                             use_nacl  (options & X86_NaCl) {
    assert(llvm_X86_enabled && "llvm build not configured with X86 target enabled.");
    #if !(WITH_NATIVE_CLIENT)
    assert(!use_nacl && "llvm build not configured with native client enabled.");
    #endif
}

void CodeGen_X86::compile(Stmt stmt, string name, const vector<Argument> &args) {

    init_module();

    StringRef sb;

    if (use_avx) {
        assert(halide_internal_initmod_x86_avx_length && "initial module for x86_avx is empty");
        sb = StringRef((char *)halide_internal_initmod_x86_avx, halide_internal_initmod_x86_avx_length);
    } else if (!use_64_bit) {
        if (use_nacl) {
            assert(halide_internal_initmod_x86_32_nacl_length && "initial module for x86_32_nacl is empty");
            sb = StringRef((char *)halide_internal_initmod_x86_32_nacl, halide_internal_initmod_x86_32_nacl_length);
        } else {
            assert(halide_internal_initmod_x86_32_length && "initial module for x86_32 is empty");
            sb = StringRef((char *)halide_internal_initmod_x86_32, halide_internal_initmod_x86_32_length);
        }
    } else {
        if (use_nacl) {
            assert(halide_internal_initmod_x86_nacl_length && "initial module for x86_nacl is empty");
            sb = StringRef((char *)halide_internal_initmod_x86_nacl, halide_internal_initmod_x86_nacl_length);
        } else {
            assert(halide_internal_initmod_x86_length && "initial module for x86 is empty");
            sb = StringRef((char *)halide_internal_initmod_x86, halide_internal_initmod_x86_length);
        }
    }
    MemoryBuffer *bitcode_buffer = MemoryBuffer::getMemBuffer(sb);

    // Parse it    
    std::string errstr;
    module = ParseBitcodeFile(bitcode_buffer, *context, &errstr);
    if (!module) {
        std::cerr << "Error parsing initial module: " << errstr << "\n";
    }
    assert(module && "llvm encountered an error in parsing a bitcode file.");

    // Fix the target triple
    // Let's see if this works to get native client support.

    #if WITH_NATIVE_CLIENT
    if (use_nacl) {
        llvm::Triple triple(module->getTargetTriple());
        triple.setOS(llvm::Triple::NaCl);
        module->setTargetTriple(triple.str());
    }
    #endif

    debug(1) << "Target triple of initial module: " << module->getTargetTriple() << "\n";

    // For now we'll just leave it as whatever the module was
    // compiled as. This assumes that we're not cross-compiling
    // between different x86 operating systems
    // module->setTargetTriple( ... );
        
    // Pass to the generic codegen
    CodeGen::compile(stmt, name, args);
    delete bitcode_buffer;
}

Expr _i64(Expr e) {
    return cast(Int(64, e.type().width), e);
}

Expr _u64(Expr e) {
    return cast(UInt(64, e.type().width), e);
}
Expr _i32(Expr e) {
    return cast(Int(32, e.type().width), e);
}

Expr _u32(Expr e) {
    return cast(UInt(32, e.type().width), e);
}

Expr _i16(Expr e) {
    return cast(Int(16, e.type().width), e);
}

Expr _u16(Expr e) {
    return cast(UInt(16, e.type().width), e);
}
 
Expr _i8(Expr e) {
    return cast(Int(8, e.type().width), e);
}

Expr _u8(Expr e) {
    return cast(UInt(8, e.type().width), e);
}

Expr _f32(Expr e) {
    return cast(Float(32, e.type().width), e);
}

Expr _f64(Expr e) {
    return cast(Float(64, e.type().width), e);
}

Value *CodeGen_X86::call_intrin(Type result_type, const string &name, vector<Expr> args) {
    vector<Value *> arg_values(args.size());
    for (size_t i = 0; i < args.size(); i++) {
        arg_values[i] = codegen(args[i]);
    }

    return call_intrin(llvm_type_of(result_type), name, arg_values);
}

Value *CodeGen_X86::call_intrin(llvm::Type *result_type, const string &name, vector<Value *> arg_values) {
    vector<llvm::Type *> arg_types(arg_values.size());
    for (size_t i = 0; i < arg_values.size(); i++) {
        arg_types[i] = arg_values[i]->getType();
    }

    llvm::Function *fn = module->getFunction("llvm.x86." + name);

    if (!fn) {
        FunctionType *func_t = FunctionType::get(result_type, arg_types, false);    
        fn = llvm::Function::Create(func_t, llvm::Function::ExternalLinkage, "llvm.x86." + name, module);
        fn->setCallingConv(CallingConv::C);
    }

    return builder->CreateCall(fn, arg_values);
}
 
void CodeGen_X86::visit(const Cast *op) {

    vector<Expr> matches;
 
    struct Pattern {
        bool needs_sse_41;
        bool extern_call;
        Type type;
        string intrin;
        Expr pattern;
    };

    Pattern patterns[] = {
        {false, false, Int(8, 16), "sse2.padds.b", 
         _i8(clamp(_i16(wild_i8x16) + _i16(wild_i8x16), -128, 127))},
        {false, false, Int(8, 16), "sse2.psubs.b", 
         _i8(clamp(_i16(wild_i8x16) - _i16(wild_i8x16), -128, 127))},
        {false, false, UInt(8, 16), "sse2.paddus.b", 
         _u8(min(_u16(wild_u8x16) + _u16(wild_u8x16), 255))},
        {false, false, UInt(8, 16), "sse2.psubus.b", 
         _u8(max(_i16(wild_u8x16) - _i16(wild_u8x16), 0))},
        {false, false, Int(16, 8), "sse2.padds.w", 
         _i16(clamp(_i32(wild_i16x8) + _i32(wild_i16x8), -32768, 32767))},
        {false, false, Int(16, 8), "sse2.psubs.w", 
         _i16(clamp(_i32(wild_i16x8) - _i32(wild_i16x8), -32768, 32767))},
        {false, false, UInt(16, 8), "sse2.paddus.w", 
         _u16(min(_u32(wild_u16x8) + _u32(wild_u16x8), 65535))},
        {false, false, UInt(16, 8), "sse2.psubus.w", 
         _u16(max(_i32(wild_u16x8) - _i32(wild_u16x8), 0))},
        {false, false, Int(16, 8), "sse2.pmulh.w", 
         _i16((_i32(wild_i16x8) * _i32(wild_i16x8)) / 65536)},
        {false, false, UInt(16, 8), "sse2.pmulhu.w", 
         _u16((_u32(wild_u16x8) * _u32(wild_u16x8)) / 65536)},
        {false, false, UInt(8, 16), "sse2.pavg.b",
         _u8(((_u16(wild_u8x16) + _u16(wild_u8x16)) + 1) / 2)},
        {false, false, UInt(16, 8), "sse2.pavg.w",
         _u16(((_u32(wild_u16x8) + _u32(wild_u16x8)) + 1) / 2)},
        {false, true, Int(16, 8), "packssdw", 
         _i16(clamp(wild_i32x8, -32768, 32767))},
        {false, true, Int(8, 16), "packsswb", 
         _i8(clamp(wild_i16x16, -128, 127))},
        {false, true, UInt(8, 16), "packuswb", 
         _u8(clamp(wild_i16x16, 0, 255))},
        {true, true, UInt(16, 8), "packusdw",
         _u16(clamp(wild_i32x8, 0, 65535))}
    };
        
    for (size_t i = 0; i < sizeof(patterns)/sizeof(patterns[0]); i++) {
        const Pattern &pattern = patterns[i];
        if (!use_sse_41 && pattern.needs_sse_41) continue;
        if (expr_match(pattern.pattern, op, matches)) {
            if (pattern.extern_call) {
                value = codegen(Call::make(pattern.type, pattern.intrin, matches, Call::Extern));
            } else {
                value = call_intrin(pattern.type, pattern.intrin, matches);
            }
            return;
        }
    }
        
    CodeGen::visit(op);

    /*
    check_sse("paddsb", 16, i8(clamp(i16(i8_1) + i16(i8_2), min_i8, 127)));
    check_sse("psubsb", 16, i8(clamp(i16(i8_1) - i16(i8_2), min_i8, 127)));
    check_sse("paddusb", 16, u8(min(u16(u8_1) + u16(u8_2), max_u8)));
    check_sse("psubusb", 16, u8(min(u16(u8_1) - u16(u8_2), max_u8)));
    check_sse("paddsw", 8, i16(clamp(i32(i16_1) + i32(i16_2), -32768, 32767)));
    check_sse("psubsw", 8, i16(clamp(i32(i16_1) - i32(i16_2), -32768, 32767)));
    check_sse("paddusw", 8, u16(min(u32(u16_1) + u32(u16_2), max_u16)));
    check_sse("psubusw", 8, u16(min(u32(u16_1) - u32(u16_2), max_u16)));
    check_sse("pmulhw", 8, i16((i32(i16_1) * i32(i16_2)) / (256*256)));
    check_sse("pmulhw", 8, i16_1 / 15);

    // SSE 1
    check_sse("rcpps", 4, 1.0f / f32_2);
    check_sse("rsqrtps", 4, 1.0f / sqrt(f32_2));
    check_sse("pavgb", 16, u8((u16(u8_1) + u16(u8_2) + 1)/2));
    check_sse("pavgw", 8, u16((u32(u16_1) + u32(u16_2) + 1)/2));

    check_sse("pmulhuw", 8, u16((u32(u16_1) * u32(u16_2))/(256*256)));
    check_sse("pmulhuw", 8, u16_1 / 15);

    check_sse("shufps", 4, in_f32(2*x));

    // SSE 2
    check_sse("packssdw", 8, i16(clamp(i32_1, -32768, 32767)));
    check_sse("packsswb", 16, i8(clamp(i16_1, min_i8, 127)));
    check_sse("packuswb", 16, u8(clamp(i16_1, 0, max_u8)));

    check_sse("packusdw", 8, u16(clamp(i32_1, 0, max_u16)));
    */
}

void CodeGen_X86::visit(const Div *op) {    

    assert(!is_zero(op->b) && "Division by constant zero");

    // Detect if it's a small int division
    const Broadcast *broadcast = op->b.as<Broadcast>();
    const Cast *cast_b = broadcast ? broadcast->value.as<Cast>() : NULL;    
    const IntImm *int_imm = cast_b ? cast_b->value.as<IntImm>() : NULL;
    if (broadcast && !int_imm) int_imm = broadcast->value.as<IntImm>();
    if (!int_imm) int_imm = op->b.as<IntImm>();
    int const_divisor = int_imm ? int_imm->value : 0;
    int shift_amount;
    bool power_of_two = is_const_power_of_two(op->b, &shift_amount);

    vector<Expr> matches;    
    if (op->type == Float(32, 4) && is_one(op->a)) {
        // Reciprocal and reciprocal square root
        if (expr_match(Call::make(Float(32, 4), "sqrt_f32", vec(wild_f32x4), Call::Extern), op->b, matches)) {            
            value = call_intrin(Float(32, 4), "sse.rsqrt.ps", matches);
        } else {
            value = call_intrin(Float(32, 4), "sse.rcp.ps", vec(op->b));
        }
    } else if (use_avx && op->type == Float(32, 8) && is_one(op->a)) {
        // Reciprocal and reciprocal square root
        if (expr_match(Call::make(Float(32, 8), "sqrt_f32", vec(wild_f32x8), Call::Extern), op->b, matches)) {            
            value = call_intrin(Float(32, 8), "avx.rsqrt.ps.256", matches);
        } else {
            value = call_intrin(Float(32, 8), "avx.rcp.ps.256", vec(op->b));
        }
    } else if (power_of_two && op->type.is_int()) {
        Value *numerator = codegen(op->a);
        Constant *shift = ConstantInt::get(llvm_type_of(op->type), shift_amount);
        value = builder->CreateAShr(numerator, shift);
    } else if (power_of_two && op->type.is_uint()) {
        Value *numerator = codegen(op->a);
        Constant *shift = ConstantInt::get(llvm_type_of(op->type), shift_amount);
        value = builder->CreateLShr(numerator, shift);
    } else if (op->type.is_int() && 
               (op->type.bits == 8 || op->type.bits == 16 || op->type.bits == 32) && 
               const_divisor > 1 && 
               ((op->type.bits > 8 && const_divisor < 256) || const_divisor < 128)) {

        int64_t multiplier, shift;
        if (op->type.bits == 32) {
            multiplier = IntegerDivision::table_s32[const_divisor-2][1];
            shift      = IntegerDivision::table_s32[const_divisor-2][2];
        } else if (op->type.bits == 16) {
            multiplier = IntegerDivision::table_s16[const_divisor-2][1];
            shift      = IntegerDivision::table_s16[const_divisor-2][2];
        } else {
            // 8 bit
            multiplier = IntegerDivision::table_s8[const_divisor-2][1];
            shift      = IntegerDivision::table_s8[const_divisor-2][2];    
        }

        Value *val = codegen(op->a);
        
        // Make an all-ones mask if the numerator is negative
        Value *sign = builder->CreateAShr(val, codegen(make_const(op->type, op->type.bits-1)));            
        // Flip the numerator bits if the mask is high. 
        Value *flipped = builder->CreateXor(sign, val);

        llvm::Type *narrower = llvm_type_of(op->type);
        llvm::Type *wider = llvm_type_of(Int(op->type.bits*2, op->type.width));

        // Grab the multiplier. 
        Value *mult = ConstantInt::get(narrower, multiplier);

        // Widening multiply, keep high half, shift
        if (op->type == Int(16, 8)) {
            val = call_intrin(narrower, "sse2.pmulhu.w", vec(flipped, mult));
            if (shift) {
                Constant *shift_amount = ConstantInt::get(narrower, shift);
                val = builder->CreateLShr(val, shift_amount);
            }
        } else {
            // flipped's high bit is zero, so it's ok to zero-extend it
            Value *flipped_wide = builder->CreateIntCast(flipped, wider, false);
            Value *mult_wide = builder->CreateIntCast(mult, wider, false);
            Value *wide_val = builder->CreateMul(flipped_wide, mult_wide);
            // Do the shift (add 8 or 16 or 32 to narrow back down)
            Constant *shift_amount = ConstantInt::get(wider, (shift + op->type.bits));
            val = builder->CreateLShr(wide_val, shift_amount);
            val = builder->CreateIntCast(val, narrower, true);
        }
        
        // Maybe flip the bits again
        value = builder->CreateXor(val, sign);
    
    } else if (op->type.is_uint() && 
               (op->type.bits == 8 || op->type.bits == 16 || op->type.bits == 32) && 
               const_divisor > 1 && const_divisor < 256) {

        int64_t method, multiplier, shift;
        if (op->type.bits == 32) {
            method     = IntegerDivision::table_u32[const_divisor-2][0];
            multiplier = IntegerDivision::table_u32[const_divisor-2][1];
            shift      = IntegerDivision::table_u32[const_divisor-2][2];
        } else if (op->type.bits == 16) {        
            method     = IntegerDivision::table_u16[const_divisor-2][0];
            multiplier = IntegerDivision::table_u16[const_divisor-2][1];
            shift      = IntegerDivision::table_u16[const_divisor-2][2];
        } else {
            method     = IntegerDivision::table_u8[const_divisor-2][0];
            multiplier = IntegerDivision::table_u8[const_divisor-2][1];
            shift      = IntegerDivision::table_u8[const_divisor-2][2];
        }

        Value *num = codegen(op->a);

        // Widen, multiply, narrow
        llvm::Type *narrower = llvm_type_of(op->type);
        llvm::Type *wider = llvm_type_of(UInt(op->type.bits*2, op->type.width));

        Value *mult = ConstantInt::get (narrower, multiplier);
        Value *val = num;

        if (op->type == UInt(16, 8)) {
            val = call_intrin(narrower, "sse2.pmulhu.w", vec(val, mult));
            if (shift && method != 2) {
                Constant *shift_amount = ConstantInt::get(narrower, shift);
                val = builder->CreateLShr(val, shift_amount);
            }
        } else {
            
            // Widen
            mult = builder->CreateIntCast(mult, wider, false);
            val = builder->CreateIntCast(val, wider, false);

            // Multiply
            val = builder->CreateMul(val, mult);

            // Keep high half
            int shift_bits = op->type.bits;
            // For methods 0 and 1, we can do the final shift here too
            if (method != 2) {
                shift_bits += shift;
            }
            Constant *shift_amount = ConstantInt::get(wider, shift_bits);
            val = builder->CreateLShr(val, shift_amount);
            val = builder->CreateIntCast(val, narrower, false);
        }

        // Average with original numerator. Can't use sse rounding ops
        // because they round up.
        if (method == 2) {
            // num > val, so the following works without widening:
            // val += (num - val)/2
            Value *diff = builder->CreateSub(num, val);
            diff = builder->CreateLShr(diff, ConstantInt::get(diff->getType(), 1));
            val = builder->CreateAdd(val, diff);
        
            // Do the final shift
            if (shift) {
                val = builder->CreateLShr(val, ConstantInt::get(narrower, shift));
            }
        }

        value = val;

    } else {    
        CodeGen::visit(op);
    }
}

void CodeGen_X86::visit(const Min *op) {
    if (op->type == UInt(8, 16)) {
        value = call_intrin(UInt(8, 16), "sse2.pminu.b", vec(op->a, op->b));
    } else if (use_sse_41 && op->type == Int(8, 16)) {
        value = call_intrin(Int(8, 16), "sse41.pminsb", vec(op->a, op->b));
    } else if (op->type == Int(16, 8)) {
        value = call_intrin(Int(16, 8), "sse2.pmins.w", vec(op->a, op->b));
    } else if (use_sse_41 && op->type == UInt(16, 8)) {
        value = call_intrin(UInt(16, 8), "sse41.pminuw", vec(op->a, op->b));
    } else if (use_sse_41 && op->type == Int(32, 4)) {
        value = call_intrin(Int(32, 4), "sse41.pminsd", vec(op->a, op->b));
    } else if (use_sse_41 && op->type == UInt(32, 4)) {
        value = call_intrin(UInt(32, 4), "sse41.pminud", vec(op->a, op->b));               
    } else {
        CodeGen::visit(op);
    }
}

void CodeGen_X86::visit(const Max *op) {
    if (op->type == UInt(8, 16)) {
        value = call_intrin(UInt(8, 16), "sse2.pmaxu.b", vec(op->a, op->b));
    } else if (use_sse_41 && op->type == Int(8, 16)) {
        value = call_intrin(Int(8, 16), "sse41.pmaxsb", vec(op->a, op->b));
    } else if (op->type == Int(16, 8)) {
        value = call_intrin(Int(16, 8), "sse2.pmaxs.w", vec(op->a, op->b));
    } else if (use_sse_41 && op->type == UInt(16, 8)) {
        value = call_intrin(UInt(16, 8), "sse41.pmaxuw", vec(op->a, op->b));
    } else if (use_sse_41 && op->type == Int(32, 4)) {
        value = call_intrin(Int(32, 4), "sse41.pmaxsd", vec(op->a, op->b));
    } else if (use_sse_41 && op->type == UInt(32, 4)) {
        value = call_intrin(UInt(32, 4), "sse41.pmaxud", vec(op->a, op->b));               
    } else {
        CodeGen::visit(op);
    }    
}

/** Walks a load index, looking for a ramp surrounded by mins and maxes.
 * Returns an expression either checking that largest value the ramp takes
 * on is less than the max bound (if extract_bound_from_min is set to false)
 * or that the smallest value the ramp takes on is greater than the min bound
 * (if extract_bound_from_min is set to true).
 *
 * If both these conditions are satisfied, the entire ramp index fits within
 * the clamp bounds and we can do a dense load.
 */
class ExtractDenseLoadCondition : public IRMutator {
public:
    // save condition expression here - default to true in case this doesn't get
    // overwritten (due to the index being only a min or max rather than a clamp,
    // and thus only requiring a single bounds check)
    Expr condition;
    ExtractDenseLoadCondition(bool extract_bound_from_min) : condition(true),
                                                             extract_bound_from_min(extract_bound_from_min),
                                                             found_ramp(false),
                                                             inside_min(false),
                                                             inside_max(false) {}
private:
    bool extract_bound_from_min, found_ramp, inside_min, inside_max;

    using IRMutator::visit;

    void visit(const Min *op) {
        if (inside_min || found_ramp) {
            // skip if we've alread found a ramp or for some reason there are nested mins
            // (be conservative for now)
            expr = op;
        } else {
            inside_min = true;
            // check left and right expressions for ramps
            Expr a = mutate(op->a);
            bool found_ramp_a = found_ramp;
            found_ramp = false;
            Expr b = mutate(op->b);
            bool found_ramp_b = found_ramp;
            found_ramp = found_ramp_a || found_ramp_b;
            if (found_ramp) {
                if (!extract_bound_from_min) {
                    // if we've found a ramp in a or b, but aren't supposed to extract
                    // the bound from it, we just pass it through - there might be a
                    // max expression higher in the tree that will use this
                    expr = found_ramp_a ? a : b; 
                } else {
                    // if we are supposed to extract the condition, we save a LE expression
                    // comparing the extreme value of the ramp with the bound
                    // (min condition is satisfied if largest value in ramp is less than
                    // the bound)
                    Expr extreme_value_of_ramp, bound;
                    extreme_value_of_ramp = found_ramp_a ? a : b;
                    bound = found_ramp_a ? b : a;
                    condition = LE::make(extreme_value_of_ramp, bound);
                }
            }
            expr = Min::make(a, b);
            inside_min = false;
        }
    }

    void visit(const Max *op) {
        if (inside_max || found_ramp) {
            // skip if we've alread found a ramp or are too deep in maxes
            expr = op;
        } else {
            inside_max = true;
            // check left and right expressions for ramps
            Expr a = mutate(op->a);
            bool found_ramp_a = found_ramp;
            found_ramp = false;
            Expr b = mutate(op->b);
            bool found_ramp_b = found_ramp;
            found_ramp = found_ramp_a || found_ramp_b;
            if (found_ramp) {
                if (extract_bound_from_min) {
                    // if we've found a ramp in a or b, but aren't supposed to extract
                    // the bound from it, we just pass it through - there might be a
                    // min expression higher in the tree that will use this
                    expr = found_ramp_a ? a : b; 
                } else {
                    // if we are supposed to extract the bound, we save a GE expression
                    // comparing the extreme value of the ramp with the bound
                    // (max condition is satisfied if smallest value in ramp is greater
                    // than the bound)
                    Expr extreme_value_of_ramp, bound;
                    extreme_value_of_ramp = found_ramp_a ? a : b;
                    bound = found_ramp_a ? b : a;
                    condition = GE::make(extreme_value_of_ramp, bound);
                }
            }
            expr = Max::make(a, b);
            inside_max = false;
        }
    }
        
    void visit(const Broadcast *op) {
        // replace vector expressions with single value for comparison
        expr = mutate(op->value);
    }
    
    void visit(const Ramp *op) {
        if (inside_min || inside_max) {
            // replace ramp with extremum value, either highest or lowest
            // depending on which bound we are checking
            found_ramp = true;
            int stride = op->stride.as<IntImm>()->value;
            // if stride is positive and extracting bound that satisfies min
            // use base + width (or if stride is negative and extracting bound
            // that satisfies max condition)
            if ((stride > 0 && extract_bound_from_min) || 
                (stride < 0 && !extract_bound_from_min)) {
                expr = op->base + ((op->width - 1)*op->stride);
            } else {
                expr = op->base;
            }
        } else {
            // we only expect there to be one ramp in a load index
            assert(false && "should only have ramp inside min or max");
            expr = op;
        }
    }
};
    
Expr extract_dense_load_condition(bool extract_bound_from_min, const Load *op) {
    ExtractDenseLoadCondition e(extract_bound_from_min);
    e.mutate(op->index);
    // condition for dense load gets written into e.condition; the expression
    // returned by mutate is just the extremum value of the index and is not used
    return e.condition;
}
    
/** Walks a load index, looking for expressions that match the pattern
 * Min/Max(broadcast, expression containing ramp). Replaces a found min/max
 * with the expression containing the ramp. The resulting expression is
 * equivalent to the original expression when all of the bounds conditions
 * enforced by the mins and maxes are satisfied.
 *
 * To make things simple for now, only look for a single ramp inside at most
 * one min and one max expression.
 */
class ExtractDenseLoadIndex : public IRMutator {
public:
    ExtractDenseLoadIndex() : found_ramp(false),
                        inside_min(false),
                        inside_max(false) {}
private:
    bool found_ramp, inside_min, inside_max;

    using IRMutator::visit;

    void visit(const Min *op) {
        if (inside_min || found_ramp) {
            // skip if we've alread found a ramp or are too deep in mins
            expr = op;
        } else {
            inside_min = true;
            Expr maybe_ramp;
            if (op->a.as<Broadcast>()) {
                maybe_ramp = mutate(op->b);
            } else if (op->b.as<Broadcast>()) {
                maybe_ramp = mutate(op->a);
            }
            if (found_ramp) {
                // maybe_ramp will have been initialized now so we
                // pass through the side of the min containing the ramp
                expr = maybe_ramp;
            } else {
                // otherwise we just leave things as are, because the
                // index expression often contains other mins or maxes
                expr = op;
            }
            inside_min = false;
        }
    }
    
    void visit(const Max *op) {
        if (inside_max || found_ramp) {
            // skip if we've alread found a ramp or are too deep in maxes
            expr = op;
        } else {
            inside_max = true;
            Expr maybe_ramp;
            if (op->a.as<Broadcast>()) {
                maybe_ramp = mutate(op->b);
            } else if (op->b.as<Broadcast>()) {
                maybe_ramp = mutate(op->a);
            }
            if (found_ramp) {
                // maybe_ramp will have been initialized now so we
                // pass through the side of the min containing the ramp
                expr = maybe_ramp;
            } else {
                // otherwise we just leave things as are, because the
                // index expression often contains other mins or maxes
                expr = op;
            }
            inside_max = false;
        }
    }
    
    void visit(const Ramp *op) {
        // here all we want to do is note that we found a ramp
        if (inside_min || inside_max) {
            found_ramp = true;
        }
        expr = op;
    }
};
    
Expr extract_dense_load_index(const Load *op) {
    ExtractDenseLoadIndex e;
    return e.mutate(op->index);
}

void CodeGen_X86::visit(const Load *op) {
<<<<<<< HEAD

    // for testing
    char *enabled = getenv("HL_ENABLE_CLAMPED_VECTOR_LOAD");
    bool is_enabled = enabled == NULL ? 0 : atoi(enabled);
    
    IRPrinter irp = IRPrinter(std::cout);
=======
    // for testing
    // char *enabled = getenv("HL_ENABLE_CLAMPED_VECTOR_LOAD");
    bool is_enabled = true; //enabled == NULL ? 0 : atoi(enabled);
>>>>>>> 032197ce

    Expr new_index = extract_dense_load_index(op);
    new_index = simplify(new_index);

<<<<<<< HEAD
    printf("FOO new idx: "); irp.print(simplify(new_index)); printf("\n");

    if (is_enabled && !op->index.as<Ramp>() && new_index.as<Ramp>()) {
        // only do clamped vector load if we didn't already have a ramp index
        // Expr check_min = extract_ramp_condition(op->index, NULL, false);
        printf("FOO old idx: "); irp.print(simplify(op->index)); printf("\n");
        Expr check_min = extract_dense_load_condition(true, op);
        check_min = simplify(check_min);

        printf("min check: "); irp.print(check_min); printf("\n");
        
        //Expr check_max = extract_ramp_condition(op->index, NULL, true);
        Expr check_max = extract_dense_load_condition(false, op);
        check_max = simplify(check_max);

        printf("max check: "); irp.print(check_max); printf("\n");
=======
    if (is_enabled && !op->index.as<Ramp>() && new_index.as<Ramp>()) {
        // only do clamped vector load if we didn't already have a ramp index
        Expr check_min = extract_dense_load_condition(true, op);
        check_min = simplify(check_min);

        Expr check_max = extract_dense_load_condition(false, op);
        check_max = simplify(check_max);
>>>>>>> 032197ce
        
        Expr condition = And::make(check_min, check_max);
        condition = simplify(condition);

<<<<<<< HEAD
        Load simplified_load = *(Load::make(op->type, op->name, new_index,
                                            op->image, op->param).as<Load>());
=======
        Expr simplified_load = Load::make(op->type, op->name, new_index,
                                          op->image, op->param);
>>>>>>> 032197ce
        
        // Make condition
        Value *condition_val = codegen(condition);
        
        // Create the block for the bounded case
        BasicBlock *bounded_bb = BasicBlock::Create(*context, op->name + "_bounded_load",
                                                    function);
        // Create the block for the unbounded case
        BasicBlock *unbounded_bb = BasicBlock::Create(*context, op->name + "_unbounded_load",
                                                      function);
        // Create the block that comes after
        BasicBlock *after_bb = BasicBlock::Create(*context, op->name + "_after_load",
                                                  function);
        
        // Check the bounds, branch accordingly
        builder->CreateCondBr(condition_val, bounded_bb, unbounded_bb);
        
        // For bounded case, use ramp
        builder->SetInsertPoint(bounded_bb);
        value = NULL;
<<<<<<< HEAD
        CodeGen::visit(&simplified_load);
=======
        CodeGen::visit(simplified_load.as<Load>());
>>>>>>> 032197ce
        Value *bounded = value;
        builder->CreateBr(after_bb);
        
        // for unbounded case, revert to default
        builder->SetInsertPoint(unbounded_bb);
        value = NULL;
        CodeGen::visit(op);
        Value *unbounded = value;
        builder->CreateBr(after_bb);
        
        // Make a phi node
        builder->SetInsertPoint(after_bb);
        PHINode *phi = builder->CreatePHI(unbounded->getType(),2);
        phi->addIncoming(bounded, bounded_bb);
        phi->addIncoming(unbounded, unbounded_bb);
        value = phi;
    } else {
<<<<<<< HEAD
=======
        // fall back to default behaviour
>>>>>>> 032197ce
        CodeGen::visit(op);
    }
}

static bool extern_function_1_was_called = false;
extern "C" int extern_function_1(float x) {
    extern_function_1_was_called = true;
    return x < 0.4 ? 3 : 1;
}

void CodeGen_X86::test() {
    // corner cases to test:
    // signed mod by power of two, non-power of two
    // loads of mismatched types (e.g. load a float from something allocated as an array of ints)
    // Calls to vectorized externs, and externs for which no vectorized version exists

    Argument buffer_arg("buf", true, Int(0));
    Argument float_arg("alpha", false, Float(32));
    Argument int_arg("beta", false, Int(32));
    vector<Argument> args(3);
    args[0] = buffer_arg;
    args[1] = float_arg;
    args[2] = int_arg;        
    Var x("x"), i("i");
    Param<float> alpha("alpha");
    Param<int> beta("beta");

    // We'll clear out the initial buffer except for the first and
    // last two elements using dense unaligned vectors
    Stmt init = For::make("i", 0, 3, For::Serial, 
                          Store::make("buf", 
                                      Ramp::make(i*4+2, 1, 4),
                                      Ramp::make(i*4+2, 1, 4)));
    
    // Now set the first two elements using scalars, and last four elements using a dense aligned vector
    init = Block::make(init, Store::make("buf", 0, 0));
    init = Block::make(init, Store::make("buf", 1, 1));
    init = Block::make(init, Store::make("buf", Ramp::make(12, 1, 4), Ramp::make(12, 1, 4)));
    
    // Then multiply the even terms by 17 using sparse vectors
    init = Block::make(init, 
                       For::make("i", 0, 2, For::Serial, 
                                 Store::make("buf", 
                                             Mul::make(Broadcast::make(17, 4), 
                                                       Load::make(Int(32, 4), "buf", 
                                                                  Ramp::make(i*8, 2, 4), Buffer(), Parameter())),
                                             Ramp::make(i*8, 2, 4))));

    // Then print some stuff (disabled to prevent debugging spew)
    // vector<Expr> print_args = vec<Expr>(3, 4.5f, Cast::make(Int(8), 2), Ramp::make(alpha, 3.2f, 4));
    // init = Block::make(init, PrintStmt::make("Test print: ", print_args));

    // Then run a parallel for loop that clobbers three elements of buf
    Expr e = Select::make(alpha > 4.0f, 3, 2);
    e += (Call::make(Int(32), "extern_function_1", vec<Expr>(alpha), Call::Extern));
    Stmt loop = Store::make("buf", e, x + i);
    loop = LetStmt::make("x", beta+1, loop);
    // Do some local allocations within the loop
    loop = Allocate::make("tmp_stack", Int(32), 127, loop);
    loop = Allocate::make("tmp_heap", Int(32), 43 * beta, loop);
    loop = For::make("i", -1, 3, For::Parallel, loop);        

    Stmt s = Block::make(init, loop);

    CodeGen_X86 cg;
    cg.compile(s, "test1", args);

    //cg.compile_to_bitcode("test1.bc");
    //cg.compile_to_native("test1.o", false);
    //cg.compile_to_native("test1.s", true);

    #ifdef _WIN32
    {
        char buf[32];
        size_t read;
        getenv_s(&read, buf, "HL_NUMTHREADS");
        if (read == 0) putenv("HL_NUMTHREADS=4");
    }    
    #else
    if (!getenv("HL_NUMTHREADS")) {
        setenv("HL_NUMTHREADS", "4", 1);
    }
    #endif

    JITCompiledModule m = cg.compile_to_function_pointers();
    typedef void (*fn_type)(::buffer_t *, float, int);
    fn_type fn = (fn_type)m.function;

    int scratch_buf[64];
    int *scratch = &scratch_buf[0];
    while (((size_t)scratch) & 0x1f) scratch++;
    ::buffer_t buf;
    memset(&buf, 0, sizeof(buf));
    buf.host = (uint8_t *)scratch;

    fn(&buf, -32, 0);
    assert(scratch[0] == 5);
    assert(scratch[1] == 5);
    assert(scratch[2] == 5);
    assert(scratch[3] == 3);
    assert(scratch[4] == 4*17);
    assert(scratch[5] == 5);
    assert(scratch[6] == 6*17);

    fn(&buf, 37.32f, 2);
    assert(scratch[0] == 0);
    assert(scratch[1] == 1);
    assert(scratch[2] == 4);
    assert(scratch[3] == 4);
    assert(scratch[4] == 4);
    assert(scratch[5] == 5);
    assert(scratch[6] == 6*17);

    fn(&buf, 4.0f, 1);
    assert(scratch[0] == 0);
    assert(scratch[1] == 3);
    assert(scratch[2] == 3);
    assert(scratch[3] == 3);
    assert(scratch[4] == 4*17);
    assert(scratch[5] == 5);
    assert(scratch[6] == 6*17);
    assert(extern_function_1_was_called);

    // Check the wrapped version does the same thing
    extern_function_1_was_called = false;
    for (int i = 0; i < 16; i++) scratch[i] = 0;

    float float_arg_val = 4.0f;
    int int_arg_val = 1;
    const void *arg_array[] = {&buf, &float_arg_val, &int_arg_val};
    m.wrapped_function(arg_array);
    assert(scratch[0] == 0);
    assert(scratch[1] == 3);
    assert(scratch[2] == 3);
    assert(scratch[3] == 3);
    assert(scratch[4] == 4*17);
    assert(scratch[5] == 5);
    assert(scratch[6] == 6*17);
    assert(extern_function_1_was_called);

    std::cout << "CodeGen_X86 test passed" << std::endl;
}

string CodeGen_X86::mcpu() const {
    if (use_avx) return "corei7-avx";
    if (use_sse_41) return "corei7";
    return "core2";
}

string CodeGen_X86::mattrs() const {
    return "";
}

bool CodeGen_X86::use_soft_float_abi() const {
    return false;
}

}}<|MERGE_RESOLUTION|>--- conflicted
+++ resolved
@@ -1,13 +1,8 @@
 #include "CodeGen_X86.h"
 #include "IROperator.h"
 #include <iostream>
-#include <cstdio>
 #include "buffer_t.h"
 #include "IRMutator.h"
-<<<<<<< HEAD
-#include "IRPrinter.h"
-=======
->>>>>>> 032197ce
 #include "IRMatch.h"
 #include "Simplify.h"
 #include "Debug.h"
@@ -690,40 +685,13 @@
 }
 
 void CodeGen_X86::visit(const Load *op) {
-<<<<<<< HEAD
-
-    // for testing
-    char *enabled = getenv("HL_ENABLE_CLAMPED_VECTOR_LOAD");
-    bool is_enabled = enabled == NULL ? 0 : atoi(enabled);
-    
-    IRPrinter irp = IRPrinter(std::cout);
-=======
     // for testing
     // char *enabled = getenv("HL_ENABLE_CLAMPED_VECTOR_LOAD");
     bool is_enabled = true; //enabled == NULL ? 0 : atoi(enabled);
->>>>>>> 032197ce
 
     Expr new_index = extract_dense_load_index(op);
     new_index = simplify(new_index);
 
-<<<<<<< HEAD
-    printf("FOO new idx: "); irp.print(simplify(new_index)); printf("\n");
-
-    if (is_enabled && !op->index.as<Ramp>() && new_index.as<Ramp>()) {
-        // only do clamped vector load if we didn't already have a ramp index
-        // Expr check_min = extract_ramp_condition(op->index, NULL, false);
-        printf("FOO old idx: "); irp.print(simplify(op->index)); printf("\n");
-        Expr check_min = extract_dense_load_condition(true, op);
-        check_min = simplify(check_min);
-
-        printf("min check: "); irp.print(check_min); printf("\n");
-        
-        //Expr check_max = extract_ramp_condition(op->index, NULL, true);
-        Expr check_max = extract_dense_load_condition(false, op);
-        check_max = simplify(check_max);
-
-        printf("max check: "); irp.print(check_max); printf("\n");
-=======
     if (is_enabled && !op->index.as<Ramp>() && new_index.as<Ramp>()) {
         // only do clamped vector load if we didn't already have a ramp index
         Expr check_min = extract_dense_load_condition(true, op);
@@ -731,18 +699,12 @@
 
         Expr check_max = extract_dense_load_condition(false, op);
         check_max = simplify(check_max);
->>>>>>> 032197ce
         
         Expr condition = And::make(check_min, check_max);
         condition = simplify(condition);
 
-<<<<<<< HEAD
-        Load simplified_load = *(Load::make(op->type, op->name, new_index,
-                                            op->image, op->param).as<Load>());
-=======
         Expr simplified_load = Load::make(op->type, op->name, new_index,
                                           op->image, op->param);
->>>>>>> 032197ce
         
         // Make condition
         Value *condition_val = codegen(condition);
@@ -763,11 +725,7 @@
         // For bounded case, use ramp
         builder->SetInsertPoint(bounded_bb);
         value = NULL;
-<<<<<<< HEAD
-        CodeGen::visit(&simplified_load);
-=======
         CodeGen::visit(simplified_load.as<Load>());
->>>>>>> 032197ce
         Value *bounded = value;
         builder->CreateBr(after_bb);
         
@@ -785,10 +743,7 @@
         phi->addIncoming(unbounded, unbounded_bb);
         value = phi;
     } else {
-<<<<<<< HEAD
-=======
         // fall back to default behaviour
->>>>>>> 032197ce
         CodeGen::visit(op);
     }
 }
