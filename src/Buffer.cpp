--- conflicted
+++ resolved
@@ -124,62 +124,37 @@
 
 halide_buffer_t *Buffer::raw_buffer() const {
     user_assert(defined()) << "Buffer is undefined\n";
-<<<<<<< HEAD
-    return &contents.ptr->buf;
-=======
     return &(contents->buf);
->>>>>>> 120d0bd7
 }
 
 uint64_t Buffer::device_handle() const {
     user_assert(defined()) << "Buffer is undefined\n";
-<<<<<<< HEAD
-    return contents.ptr->buf.device;
-=======
-    return contents->buf.dev;
->>>>>>> 120d0bd7
+    return contents->buf.device;
 }
 
 bool Buffer::host_dirty() const {
     user_assert(defined()) << "Buffer is undefined\n";
-<<<<<<< HEAD
-    return contents.ptr->buf.host_dirty();
-=======
-    return contents->buf.host_dirty;
->>>>>>> 120d0bd7
+    return contents->buf.host_dirty();
 }
 
 void Buffer::set_host_dirty(bool dirty) {
     user_assert(defined()) << "Buffer is undefined\n";
-<<<<<<< HEAD
-    contents.ptr->buf.set_host_dirty(dirty);
-=======
-    contents->buf.host_dirty = dirty;
->>>>>>> 120d0bd7
+    contents->buf.set_host_dirty(dirty);
 }
 
 bool Buffer::device_dirty() const {
     user_assert(defined()) << "Buffer is undefined\n";
-<<<<<<< HEAD
-    return contents.ptr->buf.device_dirty();
-=======
-    return contents->buf.dev_dirty;
->>>>>>> 120d0bd7
+    return contents->buf.device_dirty();
 }
 
 void Buffer::set_device_dirty(bool dirty) {
     user_assert(defined()) << "Buffer is undefined\n";
-<<<<<<< HEAD
-    contents.ptr->buf.set_device_dirty(dirty);
-=======
-    contents->buf.dev_dirty = dirty;
->>>>>>> 120d0bd7
+    contents->buf.set_device_dirty(dirty);
 }
 
 int Buffer::dimensions() const {
     user_assert(defined()) << "Buffer is undefined\n";
-<<<<<<< HEAD
-    return contents.ptr->buf.dimensions;
+    return contents->buf.dimensions;
 }
 
 Buffer::Dimension Buffer::dim(int d) const {
@@ -187,49 +162,22 @@
     user_assert(d >= 0 && d < dimensions())
         << "Asking for dimension " << d
         << " from a buffer with " << dimensions() << " dimensions\n";
-    return contents.ptr->buf.dim[d];
-=======
-    user_assert(dim >= 0 && dim < 4) << "We only support 4-dimensional buffers for now";
-    return contents->buf.extent[dim];
-}
-
-int Buffer::stride(int dim) const {
-    user_assert(defined());
-    user_assert(dim >= 0 && dim < 4) << "We only support 4-dimensional buffers for now";
-    return contents->buf.stride[dim];
-}
-
-int Buffer::min(int dim) const {
-    user_assert(defined()) << "Buffer is undefined\n";
-    user_assert(dim >= 0 && dim < 4) << "We only support 4-dimensional buffers for now";
-    return contents->buf.min[dim];
->>>>>>> 120d0bd7
+    return contents->buf.dim[d];
 }
 
 void Buffer::set_min(const std::vector<int> &m) {
     user_assert(defined()) << "Buffer is undefined\n";
-<<<<<<< HEAD
     user_assert((int)m.size() == dimensions())
         << "Wrong number of elements (" << m.size()
         << ") for dimensionality of buffer (" << dimensions() << ")\n";
     for (size_t i = 0; i < m.size(); i++) {
-        contents.ptr->buf.dim[i].min = m[i];
-    }
-=======
-    contents->buf.min[0] = m0;
-    contents->buf.min[1] = m1;
-    contents->buf.min[2] = m2;
-    contents->buf.min[3] = m3;
->>>>>>> 120d0bd7
+        contents->buf.dim[i].min = m[i];
+    }
 }
 
 Type Buffer::type() const {
     user_assert(defined()) << "Buffer is undefined\n";
-<<<<<<< HEAD
-    return contents.ptr->buf.type;
-=======
-    return contents->type;
->>>>>>> 120d0bd7
+    return contents->buf.type;
 }
 
 bool Buffer::same_as(const Buffer &other) const {
