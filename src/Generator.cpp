--- conflicted
+++ resolved
@@ -1,10 +1,5 @@
 #include "Generator.h"
-<<<<<<< HEAD
-#include "Output.h"
-#include "Util.h"
-=======
 #include "Outputs.h"
->>>>>>> 91945d5f
 
 namespace {
 
@@ -423,11 +418,7 @@
     if (options.emit_stmt_html) {
         output_files.stmt_html_name = base_path + get_extension(".html", options);
     }
-<<<<<<< HEAD
-    compile_module_to_outputs(m, output_files);
-=======
     m.compile(output_files);
->>>>>>> 91945d5f
 }
 
 Func GeneratorBase::call_extern(std::initializer_list<ExternFuncArgument> function_arguments,
