--- conflicted
+++ resolved
@@ -364,11 +364,7 @@
 
     std::string base_path = output_dir + "/" + (file_base_name.empty() ? simple_name : file_base_name);
 
-<<<<<<< HEAD
-    Module m = build_pipeline().compile_to_module(inputs, function_name, target);
-=======
     Module m = pipeline.compile_to_module(inputs, function_name, target);
->>>>>>> d66d0874
 
     if (options.emit_o || options.emit_assembly || options.emit_bitcode) {
         Outputs output_files;
@@ -394,11 +390,7 @@
             // and passed to LLVM, for both the pnacl and ordinary archs
             output_files.bitcode_name = base_path + get_extension(".bc", options);
         }
-<<<<<<< HEAD
-        compile_module_to(m, output_files);
-=======
         compile_module_to_outputs(m, output_files);
->>>>>>> d66d0874
     }
     if (options.emit_h) {
         compile_module_to_c_header(m, base_path + get_extension(".h", options));
