--- conflicted
+++ resolved
@@ -316,11 +316,7 @@
 
         const float16_t fourZeroNineOneRNA("4091", RoundingMode::ToNearestTiesToAway);
         const float16_t fourZeroNineOneRNAFromInt = float16_t::make_from_signed_int(4091, RoundingMode::ToNearestTiesToAway);
-<<<<<<< HEAD
-        h_assert(fourZeroNineOneRNA.to_bits() == fourZeroNineOneRU.to_bits(), "4091 incorrectly rounded towards nearest even");
-=======
         h_assert(fourZeroNineOneRNA.to_bits() == fourZeroNineOneRU.to_bits(), "4091 incorrectly rounded towards nearest, away from zero");
->>>>>>> 0a0b3a6f
         h_assert(fourZeroNineOneRNAFromInt.to_bits() == fourZeroNineOneRU.to_bits(), "make_from_signed_int gave wrong value");
     }
 
@@ -356,11 +352,7 @@
 
         const float16_t fourZeroNineOneRNA("-4091", RoundingMode::ToNearestTiesToAway);
         const float16_t fourZeroNineOneRNAFromInt = float16_t::make_from_signed_int(-4091, RoundingMode::ToNearestTiesToAway);
-<<<<<<< HEAD
-        h_assert(fourZeroNineOneRNA.to_bits() == fourZeroNineOneRD.to_bits(), "-4091 incorrectly rounded towards nearest even");
-=======
         h_assert(fourZeroNineOneRNA.to_bits() == fourZeroNineOneRD.to_bits(), "-4091 incorrectly rounded towards nearest, away from zero");
->>>>>>> 0a0b3a6f
         h_assert(fourZeroNineOneRNAFromInt.to_bits() == fourZeroNineOneRD.to_bits(), "make_from_signed_int gave wrong value");
     }
 
