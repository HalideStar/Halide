--- conflicted
+++ resolved
@@ -40,14 +40,10 @@
     errors++;
 }
 
-<<<<<<< HEAD
-extern "C" int halide_device_free(void *user_context, struct halide_buffer_t *buf) {
-=======
 #ifndef _WIN32
 // These two can't be overridden on windows, so we'll just check that
 // the number of calls to free matches the number of calls to malloc.
-extern "C" int halide_device_free(void *user_context, struct buffer_t *buf) {
->>>>>>> 7b11227e
+extern "C" int halide_device_free(void *user_context, struct halide_buffer_t *buf) {
     device_frees++;
     return buf->device_interface->device_free(user_context, buf);
 }
@@ -63,7 +59,7 @@
     halide_set_custom_malloc(&my_halide_malloc);
     halide_set_custom_free(&my_halide_free);
     halide_set_error_handler(&my_halide_error);
-  
+
     Image<int32_t> output(size);
     int result = cleanup_on_error(output);
 
