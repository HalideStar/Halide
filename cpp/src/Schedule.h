--- conflicted
+++ resolved
@@ -78,11 +78,7 @@
      * dimensions split into sub-dimensions. See 
      * \ref ScheduleHandle::split */
     std::vector<Split> splits;
-<<<<<<< HEAD
-    
-=======
 
->>>>>>> af8f7e44
     struct Dim {
         std::string var;
         For::ForType for_type;
