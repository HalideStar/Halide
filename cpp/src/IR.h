--- conflicted
+++ resolved
@@ -25,10 +25,7 @@
  * 5. If code generation is required (usually, it is); add visitor to CodeGen.cpp and CodeGen.h
  *    If code generation is not required because the node should not remain at code generation
  *    time, should add a visitor and assert an error.
-<<<<<<< HEAD
  * 6. If the node appears in code subject to bounds analysis, add to Bounds.h and Bounds.cpp.
-=======
->>>>>>> 5b37f877
  */
 
 namespace Halide {
@@ -168,7 +165,6 @@
 #include "Parameter.h"
 
 namespace Halide {
-
 namespace Internal {
 
 /** A reference-counted handle to a statement node. */
@@ -253,7 +249,6 @@
     }
 };
 
-<<<<<<< HEAD
 //LH
 /** Clamp and related functions that restrict the range of an expression */
 struct Clamp : public ExprNode<Clamp> {
@@ -293,8 +288,6 @@
 	}
 };
 
-=======
->>>>>>> 5b37f877
 /** The sum of two expressions */
 struct Add : public ExprNode<Add> {
     Expr a, b;
@@ -782,9 +775,6 @@
 // And the definition of a reduction domain
 #include "Reduction.h"
 
-//LH And a parameter (now dependent on Expr to return extent expression)
-#include "Parameter.h"
-
 namespace Halide {
 namespace Internal {
 
