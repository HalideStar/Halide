--- conflicted
+++ resolved
@@ -160,18 +160,11 @@
 
 }
 
-<<<<<<< HEAD
-//LH Now that Expr is defined, we can define a Parameter
-#include "Parameter.h"
-
-namespace Halide {
-
-=======
 // Now that we've defined an Expr, we can include Parameter.h
 #include "Parameter.h"
 
 namespace Halide {
->>>>>>> 05342e3f
+
 namespace Internal {
 
 /** A reference-counted handle to a statement node. */
