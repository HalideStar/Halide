--- conflicted
+++ resolved
@@ -88,8 +88,8 @@
     for (size_t i = 0; i < args.size(); i++) {
         Schedule::Dim d = {args[i], For::Serial};
         contents.ptr->schedule.dims.push_back(d);
-<<<<<<< HEAD
-    }   
+        contents.ptr->schedule.storage_dims.push_back(args[i]);
+    }        
 
     // Compute forward domain inference.  Hack to loop over the enum.
     for (int j = Domain::Valid; j < Domain::MaxDomains; j++) {
@@ -97,10 +97,6 @@
         log(0) << "Domain inference for " << name() << "\n";
         domain(dtype) = domain_inference(dtype, args, value);
     }
-=======
-        contents.ptr->schedule.storage_dims.push_back(args[i]);
-    }        
->>>>>>> 05342e3f
 }
 
 void Function::define_reduction(const vector<Expr> &args, Expr value) {
