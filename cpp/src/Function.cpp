--- conflicted
+++ resolved
@@ -88,19 +88,15 @@
     for (size_t i = 0; i < args.size(); i++) {
         Schedule::Dim d = {args[i], For::Serial};
         contents.ptr->schedule.dims.push_back(d);
-<<<<<<< HEAD
-    }   
-
+        contents.ptr->schedule.storage_dims.push_back(args[i]);
+    }        
+    //LH
     // Compute forward domain inference.  Hack to loop over the enum.
     for (int j = Domain::Valid; j < Domain::MaxDomains; j++) {
         Domain::DomainType dtype = static_cast<Domain::DomainType>(j);
         log(0) << "Domain inference for " << name() << "\n";
         domain(dtype) = domain_inference(dtype, args, value);
     }
-=======
-        contents.ptr->schedule.storage_dims.push_back(args[i]);
-    }        
->>>>>>> 05342e3f
 }
 
 void Function::define_reduction(const vector<Expr> &args, Expr value) {
