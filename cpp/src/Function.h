#ifndef HALIDE_FUNCTION_H
#define HALIDE_FUNCTION_H

/** \file
 * Defines the internal representation of a halide function and related classes
 */

#include "IntrusivePtr.h"
#include "Reduction.h"
#include "Schedule.h"
#include <string>
#include <vector>

//LH
#include "DomainInference.h"

namespace Halide { 
namespace Internal {

struct FunctionContents {
    mutable RefCount ref_count;
    std::string name;
    std::vector<std::string> args;
    Expr value;
    Schedule schedule;
	
	//LH
	// Forward domain inference and domain manipulation for border handling.
	// The valid domain is the domain over which this function is useful and meaningful.
	// For example, the valid domain of an edge detector would normally be the same as the input image
	// with border handling used to provide useful results at the borders of the image.
	// The computable domain is the domain over which this function is known to be computable.
	// For example, the valid domain may be extended indefinitely by replicating the border pixels.
	Domain domains[Domain::MaxDomains];

    Expr reduction_value;
    std::vector<Expr> reduction_args;
    Schedule reduction_schedule;
    ReductionDomain reduction_domain;

    std::string debug_file;
};        

/** A reference-counted handle to Halide's internal representation of
 * a function. Similar to a front-end Func object, but with no
 * syntactic sugar to help with definitions. */
class Function {
private:
    IntrusivePtr<FunctionContents> contents;
public:
    /** Construct a new function with no definitions and no name. This
     * constructor only exists so that you can make vectors of
     * functions, etc.
     */
    Function() : contents(new FunctionContents) {}

    /** Add a pure definition to this function. It may not already
     * have a definition. All the free variables in 'value' must
     * appear in the args list. 'value' must not depend on any
     * reduction domain */
    void define(const std::vector<std::string> &args, Expr value);   

    /** Add a reduction definition to this function. It must already
     * have a pure definition but not a reduction definition, and the
     * length of args must match the length of args used in the pure
     * definition. 'value' must depend on some reduction domain, and
     * may contain variables from that domain as well as pure
     * variables. Any pure variables must also appear as Variables in
     * the args array, and they must have the same name as the pure
     * definition's argument in the same index. */
    void define_reduction(const std::vector<Expr> &args, Expr value);

    /** Construct a new function with the given name */
    Function(const std::string &n) : contents(new FunctionContents) {
        contents.ptr->name = n;
    }

    /** Get the name of the function */
    const std::string &name() const {
        return contents.ptr->name;
    }

    /** Get the pure arguments */
    const std::vector<std::string> &args() const {
        return contents.ptr->args;
    }

    /** Get the right-hand-side of the pure definition */
    Expr value() const {
        return contents.ptr->value;
    }

    /** Get a handle to the schedule for the purpose of modifying
     * it */
    Schedule &schedule() {
        return contents.ptr->schedule;
    }   

    /** Get a const handle to the schedule for inspecting it */
    const Schedule &schedule() const {
        return contents.ptr->schedule;
    }   
	
	//LH
	/** Get a handle to a domain for the purpose of modifying it */
	Domain &domain(Domain::DomainType dt) {
<<<<<<< HEAD
=======
        assert(dt >= 0 && dt < Domain::MaxDomains && "Domain type is not in range");
>>>>>>> 5b37f877
		return contents.ptr->domains[dt];
	}

	//LH
	/** Get a handle to a domain for the purpose of inspecting it */
	const Domain &domain(Domain::DomainType dt) const {
<<<<<<< HEAD
=======
        assert(dt >= 0 && dt < Domain::MaxDomains && "Domain type is not in range");
>>>>>>> 5b37f877
		return contents.ptr->domains[dt];
	}

    /** Get a mutable handle to the schedule for the reduction
     * stage */
    Schedule &reduction_schedule() {
        return contents.ptr->reduction_schedule;
    }

    /** Get a const handle to the schedule for the reduction stage */
    const Schedule &reduction_schedule() const {
        return contents.ptr->reduction_schedule;
    }

    /** Get the right-hand-side of the reduction definition */
    Expr reduction_value() const {
        return contents.ptr->reduction_value;
    }

    /** Get the left-hand-side of the reduction definition */
    const std::vector<Expr> &reduction_args() const {
        return contents.ptr->reduction_args;        
    }

    /** Get the reduction domain for the reduction definition */
    ReductionDomain reduction_domain() const {
        return contents.ptr->reduction_domain;
    }

    /** Is this function a reduction? */
    bool is_reduction() const {
        return reduction_value().defined();
    }

    /** Equality of identity */
    bool same_as(const Function &other) const {
        return contents.same_as(other.contents);
    }

    /** Get a const handle to the debug filename */
    const std::string &debug_file() const {
        return contents.ptr->debug_file;
    }

    /** Get a handle to the debug filename */
    std::string &debug_file() {
        return contents.ptr->debug_file;
    }
};

}}

#endif<|MERGE_RESOLUTION|>--- conflicted
+++ resolved
@@ -104,20 +104,14 @@
 	//LH
 	/** Get a handle to a domain for the purpose of modifying it */
 	Domain &domain(Domain::DomainType dt) {
-<<<<<<< HEAD
-=======
         assert(dt >= 0 && dt < Domain::MaxDomains && "Domain type is not in range");
->>>>>>> 5b37f877
 		return contents.ptr->domains[dt];
 	}
 
 	//LH
 	/** Get a handle to a domain for the purpose of inspecting it */
 	const Domain &domain(Domain::DomainType dt) const {
-<<<<<<< HEAD
-=======
         assert(dt >= 0 && dt < Domain::MaxDomains && "Domain type is not in range");
->>>>>>> 5b37f877
 		return contents.ptr->domains[dt];
 	}
 
