--- conflicted
+++ resolved
@@ -55,7 +55,13 @@
     (*this)() = e;
 }
 
-<<<<<<< HEAD
+/*
+Func::Func(Buffer b) : func(unique_name('f')),
+                       error_handler(NULL), 
+                       custom_malloc(NULL), 
+                       custom_free(NULL), 
+                       custom_do_par_for(NULL), 
+                       custom_do_task(NULL) {
 void Func::constructor(Buffer b) {
     func = Function(unique_name('f'));
     error_handler = NULL;
@@ -63,22 +69,13 @@
     custom_free = NULL;
     custom_do_par_for = NULL;
     custom_do_task = NULL;
-=======
-/*
-Func::Func(Buffer b) : func(unique_name('f')),
-                       error_handler(NULL), 
-                       custom_malloc(NULL), 
-                       custom_free(NULL), 
-                       custom_do_par_for(NULL), 
-                       custom_do_task(NULL) {
->>>>>>> af8f7e44
     vector<Expr> args;
     for (int i = 0; i < b.dimensions(); i++) {
         args.push_back(Var::implicit(i));
     }
     (*this)() = new Internal::Call(b, args);
 }
-<<<<<<< HEAD
+*/
 
 Func::Func(Buffer b) {    
     constructor(b);
@@ -99,9 +96,6 @@
     arg_values = f.arg_values;
     image_param_args = f.image_param_args;
 }
-=======
-*/
->>>>>>> af8f7e44
         
 const string &Func::name() const {
     return func.name();
@@ -206,7 +200,7 @@
     return FuncRefExpr(func, args);
 }
 
-<<<<<<< HEAD
+void Func::add_implicit_vars(vector<Var> &args) const {
 FuncRefKernel Func::operator[](Expr x) {
     return FuncRefKernel(func, vec(x));
 }
@@ -234,9 +228,6 @@
 }
 
 void Func::add_implicit_vars(vector<Var> &args) {
-=======
-void Func::add_implicit_vars(vector<Var> &args) const {
->>>>>>> af8f7e44
     int i = 0;    
     while ((int)args.size() < dimensions()) {        
         Internal::log(2) << "Adding implicit var " << i << " to call to " << name() << "\n";
@@ -272,7 +263,6 @@
                    "Can't vectorize across more than one variable");
         }
     }
-<<<<<<< HEAD
     
     if (! found) // LH provide more information if cannot find dimensions
     {
@@ -282,9 +272,6 @@
         }
         Internal::log(0) << "\n";
     }
-    assert(found && "Could not find dimension in argument list for function");
-=======
-        
     if (!found) {
         std::cerr << "Could not find dimension " 
                   << var.name() 
@@ -301,7 +288,6 @@
         std::cerr << " " << schedule.dims[i].var;
     }
     std::cerr << "\n";
->>>>>>> af8f7e44
 }
 
 ScheduleHandle &ScheduleHandle::split(Var old, Var outer, Var inner, Expr factor) {
@@ -449,7 +435,11 @@
     return reorder(x, y).reorder(x, z).reorder(x, w).reorder(x, t).reorder(y, z, w, t);
 }
 
-<<<<<<< HEAD
+ScheduleHandle &ScheduleHandle::cuda_threads(Var tx) {
+    parallel(tx);
+    rename(tx, Var("threadidx"));
+    return *this;
+}
 namespace {
 void record_partition(Internal::Schedule &schedule, Var var, PartitionInfo info) {
     bool found = false;
@@ -470,34 +460,6 @@
         Internal::log(0) << "\n";
     }
     assert(found && "Could not find dimension in argument list for function");
-
-    return;
-}
-}
-
-ScheduleHandle &ScheduleHandle::partition(Var var, bool auto_partition) {
-    record_partition(schedule, var, PartitionInfo(auto_partition));
-    return *this;
-}
-
-ScheduleHandle &ScheduleHandle::partition(Var var, InfInterval interval) {
-    record_partition(schedule, var, PartitionInfo(interval));
-    return *this;
-}
-
-ScheduleHandle &ScheduleHandle::partition(bool auto_partition) {
-    schedule.auto_partition = auto_partition ? PartitionInfo::Yes : PartitionInfo::No;
-    return *this;
-}
-
-ScheduleHandle &ScheduleHandle::partition_all(bool auto_partition_all) {
-    schedule.auto_partition_all = auto_partition_all ? PartitionInfo::Yes : PartitionInfo::No;
-=======
-ScheduleHandle &ScheduleHandle::cuda_threads(Var tx) {
-    parallel(tx);
-    rename(tx, Var("threadidx"));
-    return *this;
-}
 
 ScheduleHandle &ScheduleHandle::cuda_threads(Var tx, Var ty) {
     parallel(tx);
@@ -596,7 +558,30 @@
     parallel(tx);
     parallel(ty);
     parallel(tz);
->>>>>>> af8f7e44
+    return *this;
+}
+
+    return;
+}
+}
+
+ScheduleHandle &ScheduleHandle::partition(Var var, bool auto_partition) {
+    record_partition(schedule, var, PartitionInfo(auto_partition));
+    return *this;
+}
+
+ScheduleHandle &ScheduleHandle::partition(Var var, InfInterval interval) {
+    record_partition(schedule, var, PartitionInfo(interval));
+    return *this;
+}
+
+ScheduleHandle &ScheduleHandle::partition(bool auto_partition) {
+    schedule.auto_partition = auto_partition ? PartitionInfo::Yes : PartitionInfo::No;
+    return *this;
+}
+
+ScheduleHandle &ScheduleHandle::partition_all(bool auto_partition_all) {
+    schedule.auto_partition_all = auto_partition_all ? PartitionInfo::Yes : PartitionInfo::No;
     return *this;
 }
 
@@ -670,7 +655,66 @@
     return *this;
 }
 
-<<<<<<< HEAD
+Func &Func::cuda_threads(Var tx) {
+    ScheduleHandle(func.schedule()).cuda_threads(tx);
+    return *this;
+}
+
+Func &Func::cuda_threads(Var tx, Var ty) {
+    ScheduleHandle(func.schedule()).cuda_threads(tx, ty);
+    return *this;
+}
+
+Func &Func::cuda_threads(Var tx, Var ty, Var tz) {
+    ScheduleHandle(func.schedule()).cuda_threads(tx, ty, tz);
+    return *this;
+}
+
+Func &Func::cuda_blocks(Var bx) {
+    ScheduleHandle(func.schedule()).cuda_blocks(bx);
+    return *this;
+}
+
+Func &Func::cuda_blocks(Var bx, Var by) {
+    ScheduleHandle(func.schedule()).cuda_blocks(bx, by);
+    return *this;
+}
+
+Func &Func::cuda_blocks(Var bx, Var by, Var bz) {
+    ScheduleHandle(func.schedule()).cuda_blocks(bx, by, bz);
+    return *this;
+}
+
+Func &Func::cuda(Var bx, Var tx) {
+    ScheduleHandle(func.schedule()).cuda(bx, tx);
+    return *this;
+}
+
+Func &Func::cuda(Var bx, Var by, Var tx, Var ty) {
+    ScheduleHandle(func.schedule()).cuda(bx, by, tx, ty);
+    return *this;
+}
+
+Func &Func::cuda(Var bx, Var by, Var bz, Var tx, Var ty, Var tz) {
+    ScheduleHandle(func.schedule()).cuda(bx, by, bz, tx, ty, tz);
+    return *this;
+}
+
+Func &Func::cuda_tile(Var x, int x_size) {
+    ScheduleHandle(func.schedule()).cuda_tile(x, x_size);
+    return *this;
+}
+
+Func &Func::cuda_tile(Var x, Var y, int x_size, int y_size) {
+    ScheduleHandle(func.schedule()).cuda_tile(x, y, x_size, y_size);
+    return *this;
+}
+
+Func &Func::cuda_tile(Var x, Var y, Var z, int x_size, int y_size, int z_size) {
+    ScheduleHandle(func.schedule()).cuda_tile(x, y, z, x_size, y_size, z_size);
+    return *this;
+}
+
 Func &Func::partition(Var x, Interval partition) {
     ScheduleHandle(func.schedule()).partition(x, partition);
     return *this;
@@ -690,65 +734,6 @@
 Func &Func::partition_all(bool auto_partition) {
     ScheduleHandle(func.schedule()).partition_all(auto_partition);
     update().partition_all(auto_partition);
-=======
-Func &Func::cuda_threads(Var tx) {
-    ScheduleHandle(func.schedule()).cuda_threads(tx);
-    return *this;
-}
-
-Func &Func::cuda_threads(Var tx, Var ty) {
-    ScheduleHandle(func.schedule()).cuda_threads(tx, ty);
-    return *this;
-}
-
-Func &Func::cuda_threads(Var tx, Var ty, Var tz) {
-    ScheduleHandle(func.schedule()).cuda_threads(tx, ty, tz);
-    return *this;
-}
-
-Func &Func::cuda_blocks(Var bx) {
-    ScheduleHandle(func.schedule()).cuda_blocks(bx);
-    return *this;
-}
-
-Func &Func::cuda_blocks(Var bx, Var by) {
-    ScheduleHandle(func.schedule()).cuda_blocks(bx, by);
-    return *this;
-}
-
-Func &Func::cuda_blocks(Var bx, Var by, Var bz) {
-    ScheduleHandle(func.schedule()).cuda_blocks(bx, by, bz);
-    return *this;
-}
-
-Func &Func::cuda(Var bx, Var tx) {
-    ScheduleHandle(func.schedule()).cuda(bx, tx);
-    return *this;
-}
-
-Func &Func::cuda(Var bx, Var by, Var tx, Var ty) {
-    ScheduleHandle(func.schedule()).cuda(bx, by, tx, ty);
-    return *this;
-}
-
-Func &Func::cuda(Var bx, Var by, Var bz, Var tx, Var ty, Var tz) {
-    ScheduleHandle(func.schedule()).cuda(bx, by, bz, tx, ty, tz);
-    return *this;
-}
-
-Func &Func::cuda_tile(Var x, int x_size) {
-    ScheduleHandle(func.schedule()).cuda_tile(x, x_size);
-    return *this;
-}
-
-Func &Func::cuda_tile(Var x, Var y, int x_size, int y_size) {
-    ScheduleHandle(func.schedule()).cuda_tile(x, y, x_size, y_size);
-    return *this;
-}
-
-Func &Func::cuda_tile(Var x, Var y, Var z, int x_size, int y_size, int z_size) {
-    ScheduleHandle(func.schedule()).cuda_tile(x, y, z, x_size, y_size, z_size);
->>>>>>> af8f7e44
     return *this;
 }
 
@@ -1008,7 +993,7 @@
     }
 }
     
-<<<<<<< HEAD
+void FuncRefExpr::add_implicit_vars(vector<Expr> &a, Expr e) const {
 FuncRefKernel::FuncRefKernel(Internal::Function f, const vector<Expr> &a) : func(f), args(a) {
     for (size_t i = 0; i < args.size(); i++) {
         args[i] = cast<int>(args[i]);
@@ -1016,9 +1001,6 @@
 }
 
 void FuncRefExpr::add_implicit_vars(vector<Expr> &a, Expr e) {
-=======
-void FuncRefExpr::add_implicit_vars(vector<Expr> &a, Expr e) const {
->>>>>>> af8f7e44
     CountImplicitVars f(e);
     // Implicit vars are also allowed in the lhs of a reduction. E.g.:
     // f(x, y) = x+y
@@ -1104,27 +1086,6 @@
     return buf;
 }
 
-<<<<<<< HEAD
-# if 0
-Buffer Func::realize() {
-    assert(value().defined() && "Can't realize undefined function");
-    Type t = value().type();
-    Buffer buf(t, x_size, y_size, z_size, w_size);
-    realize(buf);
-    return buf;
-}
-#endif
-
-void Func::compile_to_stmt() {
-    assert(value().defined() && "Can't compile undefined function");    
-
-    if (!lowered.defined()) lowered = Halide::Internal::lower(func);
-    return;
-}
-
-void Func::compile_to_bitcode(const string &filename, vector<Argument> args, const string &fn_name) {
-    Argument me(name(), true, Int(1));
-=======
 namespace {
 
 class InferArguments : public IRVisitor {
@@ -1238,6 +1199,17 @@
 
 
 void Func::compile_to_bitcode(const string &filename, vector<Argument> args, const string &fn_name) {
+# if 0
+Buffer Func::realize() {
+    assert(value().defined() && "Can't realize undefined function");
+    Type t = value().type();
+    Buffer buf(t, x_size, y_size, z_size, w_size);
+    realize(buf);
+    return buf;
+}
+#endif
+
+void Func::compile_to_stmt() {
     assert(value().defined() && "Can't compile undefined function");    
 
     if (!lowered.defined()) {
@@ -1247,7 +1219,12 @@
     validate_arguments(args, lowered);
 
     Argument me(name(), true, value().type());
->>>>>>> af8f7e44
+    if (!lowered.defined()) lowered = Halide::Internal::lower(func);
+    return;
+}
+
+void Func::compile_to_bitcode(const string &filename, vector<Argument> args, const string &fn_name) {
+    Argument me(name(), true, Int(1));
     args.push_back(me);
 
     StmtCompiler cg;
