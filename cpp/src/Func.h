#ifndef HALIDE_FUNC_H
#define HALIDE_FUNC_H

/** \file
 * 
 * Defines Func - the front-end handle on a halide function, and related classes.
 */

#include "IR.h"
#include "Var.h"
#include "IntrusivePtr.h"
#include "Function.h"
#include "Param.h"
#include "Argument.h"
#include "RDom.h"
#include "JITCompiledModule.h"
<<<<<<< HEAD
// LH
#include "Image.h"
#include "Util.h"
#include "DomainInference.h"
=======
#include "Image.h"
#include "Util.h"
>>>>>>> 5cc4224e

namespace Halide {
        
/** A fragment of front-end syntax of the form f(x, y, z), where x,
 * y, z are Vars. It could be the left-hand side of a function
 * definition, or it could be a call to a function. We don't know
 * until we see how this object gets used.
 */
class FuncRefVar {
    Internal::Function func;
    std::vector<std::string> args;
    void add_implicit_vars(std::vector<std::string> &args, Expr e);
public:
    FuncRefVar(Internal::Function, const std::vector<Var> &);
        
    /**  Use this as the left-hand-side of a definition */
    void operator=(Expr);

    /** Define this function as a sum reduction over the negative of
     * the given expression. The expression should refer to some RDom
     * to sum over. If the function does not already have a pure
     * definition, this sets it to zero.
     */
    void operator+=(Expr);

    /** Define this function as a sum reduction over the negative of
     * the given expression. The expression should refer to some RDom
     * to sum over. If the function does not already have a pure
     * definition, this sets it to zero.
     */
    void operator-=(Expr);

    /** Define this function as a product reduction. The expression
     * should refer to some RDom to take the product over. If the
     * function does not already have a pure definition, this sets it
     * to 1.
     */    
    void operator*=(Expr);

    /** Define this function as the product reduction over the inverse
     * of the expression. The expression should refer to some RDom to
     * take the product over. If the function does not already have a
     * pure definition, this sets it to 1. 
     */
    void operator/=(Expr);

    /** Override the usual assignment operator, so that 
     * f(x, y) = g(x, y) defines f. 
     */
    void operator=(const FuncRefVar &e) {*this = Expr(e);}
        
    /** Use this FuncRefVar as a call to the function, and not as the
     * left-hand-side of a definition. 
     */
    operator Expr() const;
};
    
/** A fragment of front-end syntax of the form f(x, y, z), where x, y,
 * z are Exprs. If could be the left hand side of a reduction
 * definition, or it could be a call to a function. We don't know
 * until we see how this object gets used.
 */
class FuncRefExpr {
    Internal::Function func;
    std::vector<Expr> args;
    void add_implicit_vars(std::vector<Expr> &args, Expr e);
public:
    FuncRefExpr(Internal::Function, const std::vector<Expr> &);
    FuncRefExpr(Internal::Function, const std::vector<std::string> &);
        
    /** Use this as the left-hand-side of a reduction definition (see
     * \ref RDom). The function must already have a pure definition.
     */
    void operator=(Expr);

    /** Define this function as a sum reduction over the negative of
     * the given expression. The expression should refer to some RDom
     * to sum over. If the function does not already have a pure
     * definition, this sets it to zero.
     */
    void operator+=(Expr);

    /** Define this function as a sum reduction over the negative of
     * the given expression. The expression should refer to some RDom
     * to sum over. If the function does not already have a pure
     * definition, this sets it to zero.
     */
    void operator-=(Expr);

    /** Define this function as a product reduction. The expression
     * should refer to some RDom to take the product over. If the
     * function does not already have a pure definition, this sets it
     * to 1.
     */    
    void operator*=(Expr);

    /** Define this function as the product reduction over the inverse
     * of the expression. The expression should refer to some RDom to
     * take the product over. If the function does not already have a
     * pure definition, this sets it to 1. 
     */
    void operator/=(Expr);

    /* Override the usual assignment operator, so that
     * f(x, y) = g(x, y) defines f. 
     */
    void operator=(const FuncRefExpr &e) {*this = Expr(e);}
        
    /** Use this as a call to the function, and not the left-hand-side
     * of a definition. */
    operator Expr() const;
};

/** A wrapper around a schedule used for common schedule manipulations */
class ScheduleHandle {
    Internal::Schedule &schedule;
    void set_dim_type(Var var, Internal::For::ForType t);
public:
    ScheduleHandle(Internal::Schedule &s) : schedule(s) {}

    /** Split a dimension into inner and outer subdimensions with the
     * given names, where the inner dimension iterates from 0 to
     * factor-1. The inner and outer subdimensions can then be dealt
     * with using the other scheduling calls. It's ok to reuse the old
     * variable name as either the inner or outer variable. */
    ScheduleHandle &split(Var old, Var outer, Var inner, Expr factor);

    /** Mark a dimension to be traversed in parallel */
    ScheduleHandle &parallel(Var var);

    /** Mark a dimension to be computed all-at-once as a single
     * vector. The dimension should have constant extent -
     * e.g. because it is the inner dimension following a split by a
     * constant factor. For most uses of vectorize you want the two
     * argument form. The variable to be vectorized should be the
     * innermost one. */
    ScheduleHandle &vectorize(Var var);

    /** Mark a dimension to be completely unrolled. The dimension
     * should have constant extent - e.g. because it is the inner
     * dimension following a split by a constant factor. For most uses
     * of unroll you want the two-argument form. */
    ScheduleHandle &unroll(Var var);

    /** Split a dimension by the given factor, then vectorize the
     * inner dimension. This is how you vectorize a loop of unknown
     * size. The variable to be vectorized should be the innermost
     * one. After this call, var refers to the outer dimension of the
     * split. */
    ScheduleHandle &vectorize(Var var, int factor);

    /** Split a dimension by the given factor, then unroll the inner
     * dimension. This is how you unroll a loop of unknown size by
     * some constant factor. After this call, var refers to the outer
     * dimension of the split. */
    ScheduleHandle &unroll(Var var, int factor);

    /** Statically declare that the range over which a function should
     * be evaluated is given by the second and third arguments. This
     * can let Halide perform some optimizations. E.g. if you know
     * there are going to be 4 color channels, you can completely
     * vectorize the color channel dimension without the overhead of
     * splitting it up. If bounds inference decides that it requires
     * more of this function than the bounds you have stated, a
     * runtime error will occur when you try to run your pipeline. */
    ScheduleHandle &bound(Var var, Expr min, Expr extent);

    /** Split two dimensions at once by the given factors, and then
     * reorder the resulting dimensions to be xi, yi, xo, yo from
     * innermost outwards. This gives a tiled traversal. */
    ScheduleHandle &tile(Var x, Var y, Var xo, Var yo, Var xi, Var yi, Expr xfactor, Expr yfactor);

    /** A shorter form of tile, which reuses the old variable names as
     * the new outer dimensions */
    ScheduleHandle &tile(Var x, Var y, Var xi, Var yi, Expr xfactor, Expr yfactor);

    /** Reorder two dimensions so that x is traversed inside y. Does
     * not affect the nesting order of other dimensions. E.g, if you
     * say foo(x, y, z, w) = bar; foo.reorder(w, x); then foo will be
     * traversed in the order (w, y, z, x), from innermost
     * outwards. */
    ScheduleHandle &reorder(Var x, Var y);

    /** Reorder three dimensions to have the given nesting order, from
     * innermost out */
    ScheduleHandle &reorder(Var x, Var y, Var z);

    /** Reorder four dimensions to have the given nesting order, from
     * innermost out */
    ScheduleHandle &reorder(Var x, Var y, Var z, Var w);

    /** Reorder five dimensions to have the given nesting order, from
     * innermost out */
    ScheduleHandle &reorder(Var x, Var y, Var z, Var w, Var t);
};

/** A halide function. This class represents one stage in a Halide
 * pipeline, and is the unit by which we schedule things. By default
 * they are aggressively inlined, so you are encouraged to make lots
 * of little functions, rather than storing things in Exprs. */
class Func {
    
    /** A handle on the internal halide function that this
     * represents */
    Internal::Function func;

    /** When you make a reference to this function to with fewer
     * arguments that it has dimensions, the argument list is bulked
     * up with 'implicit' vars with canonical names. This lets you
     * pass around partially-applied halide functions. */
    // @{
    void add_implicit_vars(std::vector<Var> &);
    void add_implicit_vars(std::vector<Expr> &);
    // @}

    /** The lowered imperative form of this function. Cached here so
     * that recompilation for different targets doesn't require
     * re-lowering */
    Internal::Stmt lowered;

    /** A JIT-compiled version of this function that we save so that
     * we don't have to rejit every time we want to evaluated it. */
    Internal::JITCompiledModule compiled_module;

    /** The current error handler used for realizing this
     * function. May be NULL. Only relevant when jitting. */
    void (*error_handler)(char *);

    /** The current custom allocator used for realizing this
     * function. May be NULL. Only relevant when jitting. */
    // @{
    void *(*custom_malloc)(size_t);
    void (*custom_free)(void *);
    // @}

    /** Pointers to current values of the automatically inferred
     * arguments (buffers and scalars) used to realize this
     * function. Only relevant when jitting. We can hold these things
     * with raw pointers instead of reference-counted handles, because
     * func indirectly holds onto them with reference-counted handles
     * via its value Expr. */
    std::vector<const void *> arg_values;

    /** Some of the arg_values need to be rebound on every call if the
     * image params change. The pointers for the scalar params will
     * still be valid though. */
    std::vector<std::pair<int, Internal::Parameter> > image_param_args;

public:        
    static void test();

    /** Declare a new undefined function with the given name */
    Func(const std::string &name);

    /** Declare a new undefined function with an
     * automatically-generated unique name */
    Func();

    /** Declare a new function with an automatically-generated unique
     * name, and define it to return the given expression (which may
     * not contain free variables). */
    Func(Expr e);

    /** Generate a new uniquely-named function that returns the given
     * buffer. Has the same dimensionality as the buffer. Useful for
     * passing Images to c++ functions that expect Funcs */
    //@{
    Func(Buffer image);
    template<typename T> Func(Image<T> image) {
        (*this) = Func(Buffer(image));
    }
    //@}

    /** Evaluate this function over some rectangular domain and return
     * the resulting buffer. The buffer should probably be instantly
     * wrapped in an Image class of the appropriate type. That is, do
     * this: 
     * 
     * Image<float> im = f.realize(...);
     * 
     * not this:
     * 
     * Buffer im = f.realize(...) 
     *
     */
    Buffer realize(int x_size = 0, int y_size = 0, int z_size = 0, int w_size = 0);

    /** Evaluate this function into an existing allocated buffer. If
     * the buffer is also one of the arguments to the function,
     * strange things may happen, as the pipeline isn't necessarily
     * safe to run in-place. */
    void realize(Buffer dst);

    /** Statically compile this function to llvm bitcode, with the
     * given filename (which should probably end in .bc), type
     * signature, and C function name (which defaults to the same name
     * as this halide function */
    void compile_to_bitcode(const std::string &filename, std::vector<Argument>, const std::string &fn_name = "");

    /** Statically compile this function to an object file, with the
     * given filename (which should probably end in .o or .obj), type
     * signature, and C function name (which defaults to the same name
     * as this halide function. You probably don't want to use this directly - instead call compile_to_file.  */
    void compile_to_object(const std::string &filename, std::vector<Argument>, const std::string &fn_name = "");

    /** Emit a header file with the given filename for this
     * function. The header will define a function with the type
     * signature given by the second argument, and a name given by the
     * third. The name defaults to the same name as this halide
     * function. You don't actually have to have defined this function
     * yet to call this. You probably don't want to use this directly
     * - instead call compile_to_file. */
    void compile_to_header(const std::string &filename, std::vector<Argument>, const std::string &fn_name = "");

    /** Statically compile this function to text assembly equivalent
     * to the object file generated by compile_to_object. This is
     * useful for checking what Halide is producing without having to
     * disassemble anything, or if you need to feed the assembly into
     * some custom toolchain to produce an object file (e.g. iOS) */
    void compile_to_assembly(const std::string &filename, std::vector<Argument>, const std::string &fn_name = "");    
    
    /** Compile to object file and header pair, with the given
     * arguments. Also names the C function to match the first
     * argument. 
     */
    //@{
    void compile_to_file(const std::string &filename_prefix, std::vector<Argument> args);
    void compile_to_file(const std::string &filename_prefix);
    void compile_to_file(const std::string &filename_prefix, Argument a);
    void compile_to_file(const std::string &filename_prefix, Argument a, Argument b);
    void compile_to_file(const std::string &filename_prefix, Argument a, Argument b, Argument c);
    void compile_to_file(const std::string &filename_prefix, Argument a, Argument b, Argument c, Argument d);
    void compile_to_file(const std::string &filename_prefix, Argument a, Argument b, Argument c, Argument d, Argument e);
    // @}

    /** Eagerly jit compile the function to machine code. This
     * normally happens on the first call to realize. If you're
     * running your halide pipeline inside time-sensitive code and
     * wish to avoid including the time taken to compile a pipeline,
     * then you can call this ahead of time. */
    void compile_jit();

    /** Set the error handler function that be called in the case of
     * runtime errors during subsequent calls to realize. Only
     * relevant when jitting. */
    void set_error_handler(void (*handler)(char *));

    /** Set a custom malloc and free to use for subsequent calls to
     * realize. Malloc should return 32-byte aligned chunks of memory,
     * with 32-bytes extra allocated on the start and end so that
     * vector loads can spill off the end slightly. Metadata (e.g. the
     * base address of the region allocated) can go in this margin -
     * it is only read, not written. Only relevant when jitting. */
    void set_custom_allocator(void *(*malloc)(size_t), void (*free)(void *));

    /** When this function is compiled, include code that dumps it to
     * a file after it is realized, for the purpose of debugging. The
     * file format is as follows: 
     * 
     * First, a 20 byte-header containing four little-endian 32-bit
     * ints giving the extents of the first four
     * dimensions. Dimensions beyond four are folded into the
     * fourth. Then, a fifth 32-bit int giving the data type of the
     * function. The typecodes are given by: float = 0, double = 1,
     * uint8_t = 2, int8_t = 3, uint16_t = 4, uint32_t = 5, int32_t =
     * 6, uint64_t = 7, int64_t = 8. The data follows the header, as a
     * densely packed array of the given size and the given type. If
     * given the extension .tmp, this file format can be natively read
     * by the program ImageStack. */
    void debug_to_file(const std::string &filename);

    /** The name of this function, either given during construction,
     * or automatically generated. */
    const std::string &name() const;

    /** The right-hand-side value of the pure definition of this
     * function. May be undefined if the function has no pure
     * definition yet. */
    Expr value() const;

    /** The dimensionality (number of arguments) of this
     * function. Zero if the function is not yet defined. */
    int dimensions() const;

    /** Construct either the left-hand-side of a definition, or a call
     * to a functions that happens to only contain vars as
     * arguments. If the function has already been defined, and fewer
     * arguments are given than the function has dimensions, then
     * enough implicit vars are added to the end of the argument list
     * to make up the difference (see \ref Var::implicit) */
    // @{
    FuncRefVar operator()();
    FuncRefVar operator()(Var x);
    FuncRefVar operator()(Var x, Var y);
    FuncRefVar operator()(Var x, Var y, Var z);
    FuncRefVar operator()(Var x, Var y, Var z, Var w);
    FuncRefVar operator()(std::vector<Var>);
    // @}

    /** Either calls to the function, or the left-hand-side of a
     * reduction definition (see \ref RDom). If the function has
     * already been defined, and fewer arguments are given than the
     * function has dimensions, then enough implicit vars are added to
     * the end of the argument list to make up the difference. (see
     * \ref Var::implicit)*/
    // @{
    FuncRefExpr operator()(Expr x);
    FuncRefExpr operator()(Expr x, Expr y);
    FuncRefExpr operator()(Expr x, Expr y, Expr z);
    FuncRefExpr operator()(Expr x, Expr y, Expr z, Expr w);
    FuncRefExpr operator()(std::vector<Expr>);
    // @}

    /** Scheduling calls that control how the domain of this function
     * is traversed. See the documentation for ScheduleHandle for the meanings */
    // @{
    Func &split(Var old, Var outer, Var inner, Expr factor);
    Func &parallel(Var var);
    Func &vectorize(Var var);
    Func &unroll(Var var);
    Func &vectorize(Var var, int factor);
    Func &unroll(Var var, int factor);
    Func &bound(Var var, Expr min, Expr extent);
    Func &tile(Var x, Var y, Var xo, Var yo, Var xi, Var yi, Expr xfactor, Expr yfactor);
    Func &tile(Var x, Var y, Var xi, Var yi, Expr xfactor, Expr yfactor);
    Func &reorder(Var x, Var y);
    Func &reorder(Var x, Var y, Var z);
    Func &reorder(Var x, Var y, Var z, Var w);
    Func &reorder(Var x, Var y, Var z, Var w, Var t);
    // @}

    /** Scheduling calls that control how the storage for the function
     * is laid out. Right now you can only reorder the dimensions. */
    // @{
    Func &reorder_storage(Var x, Var y);
    Func &reorder_storage(Var x, Var y, Var z);
    Func &reorder_storage(Var x, Var y, Var z, Var w);
    Func &reorder_storage(Var x, Var y, Var z, Var w, Var t);
    // @}

    /** Compute this function as needed for each unique value of the
     * given var for the given calling function f.
     * 
     * For example, consider the simple pipeline:
     \code    
     Func f, g;
     Var x, y;
     g(x, y) = x*y;
     f(x, y) = g(x, y) + g(x, y+1) + g(x+1, y) + g(x+1, y+1);
     \endcode
     * 
     * If we schedule f like so:
     * 
     \code 
     g.compute_at(f, x); 
     \endcode
     *
     * Then the C code equivalent to this pipeline will look like this
     * 
     \code
     
     int f[height][width];
     for (int y = 0; y < height; y++) {
         for (int x = 0; x < width; x++) {
             int g[2][2];
             g[0][0] = x*y;
             g[0][1] = (x+1)*y;
             g[1][0] = x*(y+1);
             g[1][1] = (x+1)*(y+1);
             f[y][x] = g[0][0] + g[1][0] + g[0][1] + g[1][1];
         }
     }

     \endcode
     * 
     * The allocation and computation of g is within f's loop over x,
     * and enough of g is computed to satisfy all that f will need for
     * that iteration. This has excellent locality - values of g are
     * used as soon as they are computed, but it does redundant
     * work. Each value of g ends up getting computed four times. If
     * we instead schedule f like so:
     * 
     \code      
     g.compute_at(f, y);     
     \endcode
     * 
     * The equivalent C code is: 
     * 
     \code
     int f[height][width];
     for (int y = 0; y < height; y++) {
         int g[2][width+1]; 
         for (int x = 0; x < width; x++) {
             g[0][x] = x*y;
             g[1][x] = x*(y+1);
         }
         for (int x = 0; x < width; x++) {
             f[y][x] = g[0][x] + g[1][x] + g[0][x+1] + g[1][x+1];
         }
     }     
     \endcode
     * 
     * The allocation and computation of g is within f's loop over y,
     * and enough of g is computed to satisfy all that f will need for
     * that iteration. This does less redundant work (each point in g
     * ends up being evaluated twice), but the locality is not quite
     * as good, and we have to allocate more temporary memory to store
     * g.
     */
    Func &compute_at(Func f, Var var);

    /** Schedule a function to be computed within the iteration over
     * some dimension of a reduction domain. Produces equivalent code
     * to the version of compute_at that takes a Var. */
    Func &compute_at(Func f, RVar var);

    /** Compute all of this function once ahead of time. Reusing
     * the example in \ref Func::compute_at :
     *
     \code 
     Func f, g;
     Var x, y;
     g(x, y) = x*y;
     f(x, y) = g(x, y) + g(x, y+1) + g(x+1, y) + g(x+1, y+1);

     g.compute_root();
     \endcode
     * 
     * is equivalent to
     * 
     \code
     int f[height][width];
     int g[height+1][width+1];
     for (int y = 0; y < height+1; y++) {
         for (int x = 0; x < width+1; x++) {
             g[y][x] = x*y;
         }
     }
     for (int y = 0; y < height; y++) {
         for (int x = 0; x < width; x++) {
             f[y][x] = g[y][x] + g[y+1][x] + g[y][x+1] + g[y+1][x+1];
         }
     }          
     \endcode
     * 
     * g is computed once ahead of time, and enough is computed to
     * satisfy all uses of it. This does no redundant work (each point
     * in g is evaluated once), but has poor locality (values of g are
     * probably not still in cache when they are used by f), and
     * allocates lots of temporary memory to store g.
     */
    Func &compute_root();

    /** Allocate storage for this function within f's loop over
     * var. Scheduling storage is optional, and can be used to
     * separate the loop level at which storage occurs from the loop
     * level at which computation occurs to trade off between locality
     * and redundant work. This can open the door for two types of
     * optimization.
     * 
     * Consider again the pipeline from \ref Func::compute_at :
     \code
     Func f, g;
     Var x, y;
     g(x, y) = x*y;
     f(x, y) = g(x, y) + g(x+1, y) + g(x, y+1) + g(x+1, y+1);
     \endcode
     * 
     * If we schedule it like so:
     * 
     \code
     g.compute_at(f, x).store_at(f, y);
     \endcode
     * 
     * Then the computation of g takes place within the loop over x,
     * but the storage takes place within the loop over y:
     *
     \code 
     int f[height][width];
     for (int y = 0; y < height; y++) {
         int g[2][width+1]; 
         for (int x = 0; x < width; x++) {
             g[0][x] = x*y;
             g[0][x+1] = (x+1)*y;
             g[1][x] = x*(y+1);
             g[1][x+1] = (x+1)*(y+1);
             f[y][x] = g[0][x] + g[1][x] + g[0][x+1] + g[1][x+1];
         }
     }          
     \endcode
     * 
     * Provided the for loop over x is serial, halide then
     * automatically performs the following sliding window
     * optimization:
     * 
     \code 
     int f[height][width];
     for (int y = 0; y < height; y++) {
         int g[2][width+1]; 
         for (int x = 0; x < width; x++) {
             if (x == 0) {
                 g[0][x] = x*y;
                 g[1][x] = x*(y+1);
             }
             g[0][x+1] = (x+1)*y;
             g[1][x+1] = (x+1)*(y+1);
             f[y][x] = g[0][x] + g[1][x] + g[0][x+1] + g[1][x+1];
         }
     }          
     \endcode
     * 
     * Two of the assignments to g only need to be done when x is
     * zero. The rest of the time, those sites have already been
     * filled in by a previous iteration. This version has the
     * locality of compute_at(f, x), but allocates more memory and
     * does much less redundant work.
     *
     * Halide then further optimizes this pipeline like so:
     * 
     \code
     int f[height][width];
     for (int y = 0; y < height; y++) {
         int g[2][2]; 
         for (int x = 0; x < width; x++) {
             if (x == 0) {
                 g[0][0] = x*y;
                 g[1][0] = x*(y+1);
             }
             g[0][(x+1)%2] = (x+1)*y;
             g[1][(x+1)%2] = (x+1)*(y+1);
             f[y][x] = g[0][x%2] + g[1][x%2] + g[0][(x+1)%2] + g[1][(x+1)%2];
         }
     }          
     \endcode
     * 
     * Halide has detected that it's possible to use a circular buffer
     * to represent g, and has reduced all accesses to g modulo 2 in
     * the x dimension. This optimization only triggers if the for
     * loop over x is serial, and if halide can statically determine
     * some power of two large enough to cover the range needed. For
     * powers of two, the modulo operator compiles to more efficient
     * bit-masking. This optimization reduces memory usage, and also
     * improves locality by reusing recently-accessed memory instead
     * of pulling new memory into cache.
     *
     */
    Func &store_at(Func f, Var var);

    /** Equivalent to the version of store_at that takes a Var, but
     * schedules storage within the loop over a dimension of a
     * reduction domain */
    Func &store_at(Func f, RVar var);

    /** Equivalent to \ref Func::store_at, but schedules storage
     * outside the outermost loop. */
    Func &store_root();

    /** Aggressively inline all uses of this function. This is the
     * default schedule, so you're unlikely to need to call this. For
     * a reduction, that means it gets computed as close to the
     * innermost loop as possible.
     *
     * Consider once more the pipeline from \ref Func::compute_at :
     * 
     \code
     Func f, g;
     Var x, y;
     g(x, y) = x*y;
     f(x, y) = g(x, y) + g(x+1, y) + g(x, y+1) + g(x+1, y+1);
     \endcode
     * 
     * Leaving g as inline, this compiles to code equivalent to the following C:
     * 
     \code 
     int f[height][width];
     for (int y = 0; y < height; y++) {
         for (int x = 0; x < width; x++) {
             f[y][x] = x*y + x*(y+1) + (x+1)*y + (x+1)*(y+1);
         }
     }   
     \endcode
     */
    Func &compute_inline();
    
    /** Get a handle on the update step of a reduction for the
     * purposes of scheduling it. Only the pure dimensions of the
     * update step can be meaningfully manipulated (see \ref RDom) */
    ScheduleHandle update();

    /** Get a handle on the internal halide function that this Func
     * represents. Useful if you want to do introspection on Halide
     * functions */
    Internal::Function function() const {return func;}

    /** Casting a function to an expression is equivalent to calling
     * the function with zero arguments. Implicit variables will be
     * injected according to the function's dimensionality 
     * (see \ref Var::implicit).
     * 
     * Combined with Func::operator=, this lets you write things like:
     * 
     \code
     Func f, g;
     Var x;
     g(x) = ...     
     f = g * 2;
     \endcode
     *
     */
    operator Expr() {
        return (*this)();
    }

    /** Define a function to take a number of arguments according to
     * the implicit variables present in the given expression, and
     * return the given expression. The expression may not have free
     * variables. */
    void operator=(Expr e) {
        (*this)() = e;
    }

    // LH Extensions 
    // Extension to use Image<T> as a Func object without explicit conversion.
    // This constructor actually builds a mini function.
    template <typename T>
    Func(Image<T> image) : func(Internal::unique_name("image")), error_handler(NULL), custom_malloc(NULL), custom_free(NULL)
    {
        Var x("x"), y("y");

        operator()(x,y) = image(x,y);
        return;
    }
	
	//LH
	/** Get a handle to the valid domain for the purpose of modifying it */
    // It is questionable whether the domain information should be blindly copied across
    // or whether there should be some rearrangement of the index variables according to the
    // way that the caller uses the callee.  The real problem here is that explicitly setting the 
    // domain is too low level.  We need higher-level semantic operations for programmers
    // that are related to what they are actually writing - such as kernel operations, border
    // handling etc.
	Domain &valid();

	//LH
	/** Get a handle to the valid domain for the purpose of inspecting it */
	const Domain &valid() const;
	
	//LH
	/** Set the valid domain in a schedule format */
	Func &valid(Domain d);

	//LH
	/** Set the valid domain to be the same as an existing Func in a schedule format */
	Func &valid(Func f);

	//LH
	/** Get a handle to the computable domain for the purpose of modifying it */
	Domain &computable();

	//LH
	/** Get a handle to the computable domain for the purpose of inspecting it */
	const Domain &computable() const;

	//LH
	/** Set the computable domain in a schedule format */
	Func &computable(Domain d);

	//LH
	/** Set the computable domain to be the same as an existing Func in a schedule format */
	Func &computable(Func f);

    //LH
    /** Return an infinite domain for the current function. */
    // Note: Does not return a reference since that would require creating an object
    // in the Func.  This will be used infrequently, so simply copy the temporary object into
    // the destination.
    Domain infinite();
    
    //LH
    /** Methods to indicate that the current function is a kernel of other functions. */
    Func &kernel(Func f1);
    Func &kernel(Func f1, Func f2);
    Func &kernel(Func f1, Func f2, Func f3);
    Func &kernel(Func f1, Func f2, Func f3, Func f4);
};


}

#endif<|MERGE_RESOLUTION|>--- conflicted
+++ resolved
@@ -14,15 +14,10 @@
 #include "Argument.h"
 #include "RDom.h"
 #include "JITCompiledModule.h"
-<<<<<<< HEAD
-// LH
 #include "Image.h"
 #include "Util.h"
+// LH
 #include "DomainInference.h"
-=======
-#include "Image.h"
-#include "Util.h"
->>>>>>> 5cc4224e
 
 namespace Halide {
         
@@ -744,18 +739,6 @@
         (*this)() = e;
     }
 
-    // LH Extensions 
-    // Extension to use Image<T> as a Func object without explicit conversion.
-    // This constructor actually builds a mini function.
-    template <typename T>
-    Func(Image<T> image) : func(Internal::unique_name("image")), error_handler(NULL), custom_malloc(NULL), custom_free(NULL)
-    {
-        Var x("x"), y("y");
-
-        operator()(x,y) = image(x,y);
-        return;
-    }
-	
 	//LH
 	/** Get a handle to the valid domain for the purpose of modifying it */
     // It is questionable whether the domain information should be blindly copied across
