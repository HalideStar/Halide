#ifndef HALIDE_FUNC_H
#define HALIDE_FUNC_H

/** \file
 * 
 * Defines Func - the front-end handle on a halide function, and related classes.
 */

#include "IR.h"
#include "IntRange.h"
#include "Var.h"
#include "IntrusivePtr.h"
#include "Function.h"
#include "Param.h"
#include "Argument.h"
#include "RDom.h"
#include "JITCompiledModule.h"
#include "Image.h"
#include "Util.h"
// LH
#include "DomainInference.h"
#include "Interval.h"

#include <iostream>

namespace Halide {
        
/** A fragment of front-end syntax of the form f(x, y, z), where x,
 * y, z are Vars. It could be the left-hand side of a function
 * definition, or it could be a call to a function. We don't know
 * until we see how this object gets used.
 */
class FuncRefVar {
    Internal::Function func;
    std::vector<std::string> args;
    void add_implicit_vars(std::vector<std::string> &args, Expr e) const;
public:
    FuncRefVar(Internal::Function, const std::vector<Var> &);
        
    /**  Use this as the left-hand-side of a definition */
    EXPORT void operator=(Expr);

    /** Define this function as a sum reduction over the negative of
     * the given expression. The expression should refer to some RDom
     * to sum over. If the function does not already have a pure
     * definition, this sets it to zero.
     */
    EXPORT void operator+=(Expr);

    /** Define this function as a sum reduction over the negative of
     * the given expression. The expression should refer to some RDom
     * to sum over. If the function does not already have a pure
     * definition, this sets it to zero.
     */
    EXPORT void operator-=(Expr);

    /** Define this function as a product reduction. The expression
     * should refer to some RDom to take the product over. If the
     * function does not already have a pure definition, this sets it
     * to 1.
     */    
    EXPORT void operator*=(Expr);

    /** Define this function as the product reduction over the inverse
     * of the expression. The expression should refer to some RDom to
     * take the product over. If the function does not already have a
     * pure definition, this sets it to 1. 
     */
    EXPORT void operator/=(Expr);

    /** Override the usual assignment operator, so that 
     * f(x, y) = g(x, y) defines f. 
     */
    void operator=(const FuncRefVar &e) {*this = Expr(e);}
        
    /** Use this FuncRefVar as a call to the function, and not as the
     * left-hand-side of a definition. 
     */
    EXPORT operator Expr() const;
};
    
/** A fragment of front-end syntax of the form f(x, y, z), where x, y,
 * z are Exprs. If could be the left hand side of a reduction
 * definition, or it could be a call to a function. We don't know
 * until we see how this object gets used.
 */
class FuncRefExpr {
    Internal::Function func;
    std::vector<Expr> args;
    void add_implicit_vars(std::vector<Expr> &args, Expr e) const;
public:
    FuncRefExpr(Internal::Function, const std::vector<Expr> &);
    FuncRefExpr(Internal::Function, const std::vector<std::string> &);
        
    /** Use this as the left-hand-side of a reduction definition (see
     * \ref RDom). The function must already have a pure definition.
     */
    EXPORT void operator=(Expr);

    /** Define this function as a sum reduction over the negative of
     * the given expression. The expression should refer to some RDom
     * to sum over. If the function does not already have a pure
     * definition, this sets it to zero.
     */
    EXPORT void operator+=(Expr);

    /** Define this function as a sum reduction over the negative of
     * the given expression. The expression should refer to some RDom
     * to sum over. If the function does not already have a pure
     * definition, this sets it to zero.
     */
    EXPORT void operator-=(Expr);

    /** Define this function as a product reduction. The expression
     * should refer to some RDom to take the product over. If the
     * function does not already have a pure definition, this sets it
     * to 1.
     */    
    EXPORT void operator*=(Expr);

    /** Define this function as the product reduction over the inverse
     * of the expression. The expression should refer to some RDom to
     * take the product over. If the function does not already have a
     * pure definition, this sets it to 1. 
     */
    EXPORT void operator/=(Expr);

    /* Override the usual assignment operator, so that
     * f(x, y) = g(x, y) defines f. 
     */
    void operator=(const FuncRefExpr &e) {*this = Expr(e);}
        
    /** Use this as a call to the function, and not the left-hand-side
     * of a definition. */
    EXPORT operator Expr() const;
};

class FuncRefKernel {
    Internal::Function func;
    std::vector<Expr> args;
    void add_implicit_vars(std::vector<Expr> &args, Expr e);
public:
    FuncRefKernel(Internal::Function, const std::vector<Expr> &);
    FuncRefKernel(Internal::Function, const std::vector<std::string> &);
    
    /** Accumulate the kernel indices using [1][2][3] notation as allowed in C */
    FuncRefKernel operator[](Expr e);
        
    /** Use this as a call to the function with kernel access. */
    EXPORT operator FuncRefExpr() const;
    
    /** Use this as a call to the function in an Expr. */
    operator Expr() const { return Expr(FuncRefExpr(*this)); }
};

/** A wrapper around a schedule used for common schedule manipulations */
class ScheduleHandle {
    Internal::Schedule &schedule;
    void set_dim_type(Var var, Internal::For::ForType t);
    void dump_argument_list();
public:
    ScheduleHandle(Internal::Schedule &s) : schedule(s) {}

    /** Split a dimension into inner and outer subdimensions with the
     * given names, where the inner dimension iterates from 0 to
     * factor-1. The inner and outer subdimensions can then be dealt
     * with using the other scheduling calls. It's ok to reuse the old
     * variable name as either the inner or outer variable. */
    EXPORT ScheduleHandle &split(Var old, Var outer, Var inner, Expr factor);

    /** Mark a dimension to be traversed in parallel */
    EXPORT ScheduleHandle &parallel(Var var);

    /** Mark a dimension to be computed all-at-once as a single
     * vector. The dimension should have constant extent -
     * e.g. because it is the inner dimension following a split by a
     * constant factor. For most uses of vectorize you want the two
     * argument form. The variable to be vectorized should be the
     * innermost one. */
    EXPORT ScheduleHandle &vectorize(Var var);

    /** Mark a dimension to be completely unrolled. The dimension
     * should have constant extent - e.g. because it is the inner
     * dimension following a split by a constant factor. For most uses
     * of unroll you want the two-argument form. */
    EXPORT ScheduleHandle &unroll(Var var);

    /** Split a dimension by the given factor, then vectorize the
     * inner dimension. This is how you vectorize a loop of unknown
     * size. The variable to be vectorized should be the innermost
     * one. After this call, var refers to the outer dimension of the
     * split. */
    EXPORT ScheduleHandle &vectorize(Var var, int factor);

    /** Split a dimension by the given factor, then unroll the inner
     * dimension. This is how you unroll a loop of unknown size by
     * some constant factor. After this call, var refers to the outer
     * dimension of the split. */
    EXPORT ScheduleHandle &unroll(Var var, int factor);

    /** Statically declare that the range over which a function should
     * be evaluated is given by the second and third arguments. This
     * can let Halide perform some optimizations. E.g. if you know
     * there are going to be 4 color channels, you can completely
     * vectorize the color channel dimension without the overhead of
     * splitting it up. If bounds inference decides that it requires
     * more of this function than the bounds you have stated, a
     * runtime error will occur when you try to run your pipeline. */
    EXPORT ScheduleHandle &bound(Var var, Expr min, Expr extent);

    /** Split two dimensions at once by the given factors, and then
     * reorder the resulting dimensions to be xi, yi, xo, yo from
     * innermost outwards. This gives a tiled traversal. */
    EXPORT ScheduleHandle &tile(Var x, Var y, Var xo, Var yo, Var xi, Var yi, Expr xfactor, Expr yfactor);

    /** A shorter form of tile, which reuses the old variable names as
     * the new outer dimensions */
    EXPORT ScheduleHandle &tile(Var x, Var y, Var xi, Var yi, Expr xfactor, Expr yfactor);

    /** Reorder two dimensions so that x is traversed inside y. Does
     * not affect the nesting order of other dimensions. E.g, if you
     * say foo(x, y, z, w) = bar; foo.reorder(w, x); then foo will be
     * traversed in the order (w, y, z, x), from innermost
     * outwards. */
    EXPORT ScheduleHandle &reorder(Var x, Var y);

    /** Reorder three dimensions to have the given nesting order, from
     * innermost out */
    EXPORT ScheduleHandle &reorder(Var x, Var y, Var z);

    /** Reorder four dimensions to have the given nesting order, from
     * innermost out */
    EXPORT ScheduleHandle &reorder(Var x, Var y, Var z, Var w);

    /** Reorder five dimensions to have the given nesting order, from
     * innermost out */
    EXPORT ScheduleHandle &reorder(Var x, Var y, Var z, Var w, Var t);

<<<<<<< HEAD
    //LH
    /** Partition a loop by specifying bounds for the main loop.
     * Cancels automatic partitioning if previously specified. 
     * Because of automatic type conversion, you can pass any type of IntRange
     * object such as Interval or Range. */
    EXPORT ScheduleHandle &partition(Var var, InfInterval bounds);
    /** Partition a loop automatically, or not, under control of boolean. 
     * Cancels manual partition if already specified. */
    EXPORT ScheduleHandle &partition(Var var, bool do_partition = true);
    /** Partition all loops in this function, or not, under control of boolean. 
     * Not effective if the function is inlined into another function.
     * Does not override partitioning of individual variables. */
    EXPORT ScheduleHandle &partition(bool do_partition = true);
    /** Partition all loops in this function and in all called functions
     * but without overriding any individual partition specification for
     * individual functions.  This applies .partition(do_partition) to all underlying
     * functions that currently have auto_partition undefined. */
    EXPORT ScheduleHandle &partition_all(bool do_partition = true);
=======
    /** Rename a dimension. Equivalent to split with a inner size of one. */
    EXPORT ScheduleHandle &rename(Var old_name, Var new_name);

    /** Tell Halide that the following dimensions correspond to cuda
     * thread indices. This is useful if you compute a producer
     * function within the block indices of a consumer function, and
     * want to control how that function's dimensions map to cuda
     * threads. If the selected target is not ptx, this just marks
     * those dimensions as parallel. */
    // @{
    EXPORT ScheduleHandle &cuda_threads(Var thread_x);
    EXPORT ScheduleHandle &cuda_threads(Var thread_x, Var thread_y);
    EXPORT ScheduleHandle &cuda_threads(Var thread_x, Var thread_y, Var thread_z);
    // @}

    /** Tell Halide that the following dimensions correspond to cuda
     * block indices. This is useful for scheduling stages that will
     * run serially within each cuda block. If the selected target is
     * not ptx, this just marks those dimensions as parallel. */
    // @{
    EXPORT ScheduleHandle &cuda_blocks(Var block_x);
    EXPORT ScheduleHandle &cuda_blocks(Var block_x, Var block_y);
    EXPORT ScheduleHandle &cuda_blocks(Var block_x, Var block_y, Var block_z);
    // @}

    /** Tell Halide that the following dimensions correspond to cuda
     * block indices and thread indices. If the selected target is not
     * ptx, these just mark the given dimensions as parallel. The
     * dimensions are consumed by this call, so do all other
     * unrolling, reordering, etc first. */
    // @{
    EXPORT ScheduleHandle &cuda(Var block_x, Var thread_x);
    EXPORT ScheduleHandle &cuda(Var block_x, Var block_y, 
                                Var thread_x, Var thread_y);
    EXPORT ScheduleHandle &cuda(Var block_x, Var block_y, Var block_z, 
                                Var thread_x, Var thread_y, Var thread_z);
    // @}

    /** Short-hand for tiling a domain and mapping the tile indices
     * to cuda block indices and the coordinates within each tile to
     * cuda thread indices. Consumes the variables given, so do all
     * other scheduling first. */
    // @{
    EXPORT ScheduleHandle &cuda_tile(Var x, int x_size);
    EXPORT ScheduleHandle &cuda_tile(Var x, Var y, int x_size, int y_size);
    EXPORT ScheduleHandle &cuda_tile(Var x, Var y, Var z,  
                                     int x_size, int y_size, int z_size);
    // @}

>>>>>>> af8f7e44
};

/** A halide function. This class represents one stage in a Halide
 * pipeline, and is the unit by which we schedule things. By default
 * they are aggressively inlined, so you are encouraged to make lots
 * of little functions, rather than storing things in Exprs. */
class Func {
    
    /** A handle on the internal halide function that this
     * represents */
    Internal::Function func;

    /** When you make a reference to this function to with fewer
     * arguments that it has dimensions, the argument list is bulked
     * up with 'implicit' vars with canonical names. This lets you
     * pass around partially-applied halide functions. */
    // @{
    void add_implicit_vars(std::vector<Var> &) const;
    void add_implicit_vars(std::vector<Expr> &) const;
    // @}

    /** The lowered imperative form of this function. Cached here so
     * that recompilation for different targets doesn't require
     * re-lowering */
    Internal::Stmt lowered;

    /** A JIT-compiled version of this function that we save so that
     * we don't have to rejit every time we want to evaluated it. */
    Internal::JITCompiledModule compiled_module;

    /** The current error handler used for realizing this
     * function. May be NULL. Only relevant when jitting. */
    void (*error_handler)(char *);

    /** The current custom allocator used for realizing this
     * function. May be NULL. Only relevant when jitting. */
    // @{
    void *(*custom_malloc)(size_t);
    void (*custom_free)(void *);
    // @}

    /** The current custom parallel task launcher and handler for
     * realizing this function. May be NULL. */
    // @{
    void (*custom_do_par_for)(void (*)(int, uint8_t *), int, int, uint8_t *);
    void (*custom_do_task)(void (*)(int, uint8_t *), int, uint8_t *);
    // @}

    /** Pointers to current values of the automatically inferred
     * arguments (buffers and scalars) used to realize this
     * function. Only relevant when jitting. We can hold these things
     * with raw pointers instead of reference-counted handles, because
     * func indirectly holds onto them with reference-counted handles
     * via its value Expr. */
    std::vector<const void *> arg_values;

    /** Some of the arg_values need to be rebound on every call if the
     * image params change. The pointers for the scalar params will
     * still be valid though. */
    std::vector<std::pair<int, Internal::Parameter> > image_param_args;

public:        
    static void test();

    /** Declare a new undefined function with the given name */
    EXPORT Func(const std::string &name);

    /** Declare a new undefined function with an
     * automatically-generated unique name */
    EXPORT Func();

    /** Declare a new function with an automatically-generated unique
     * name, and define it to return the given expression (which may
     * not contain free variables). */
    EXPORT Func(Expr e);

private:
    void constructor(Buffer b);
public:
    /** Generate a new uniquely-named function that returns the given
     * buffer. Has the same dimensionality as the buffer. Useful for
     * passing Images to c++ functions that expect Funcs */
    //@{
    //EXPORT Func(Buffer image);
    /*
    template<typename T> Func(Image<T> image) {
        constructor(Buffer(image));
    }
    */
    //@}
    
    /** Reinitialise the current Func object */
    EXPORT void clear();
    
    /** Copy a Func into the current Func object */
    EXPORT void copy(Func f);

    /** Evaluate this function over some rectangular domain and return
     * the resulting buffer. The buffer should probably be instantly
     * wrapped in an Image class of the appropriate type. That is, do
     * this: 
     * 
     * Image<float> im = f.realize(...);
     * 
     * not this:
     * 
     * Buffer im = f.realize(...) 
     *
     */
    EXPORT Buffer realize(int x_size = 0, int y_size = 0, int z_size = 0, int w_size = 0);

    /** Evaluate this function into an existing allocated buffer. If
     * the buffer is also one of the arguments to the function,
     * strange things may happen, as the pipeline isn't necessarily
     * safe to run in-place. */
    EXPORT void realize(Buffer dst);
    
    /** Evaluate this function into a new buffer using the valid domain */
    //EXPORT void realize();

    /** Compile this function to lowered Halide code but no further. */
    EXPORT void compile_to_stmt();
    
    /** Statically compile this function to llvm bitcode, with the
     * given filename (which should probably end in .bc), type
     * signature, and C function name (which defaults to the same name
     * as this halide function */
    EXPORT void compile_to_bitcode(const std::string &filename, std::vector<Argument>, const std::string &fn_name = "");

    /** Statically compile this function to an object file, with the
     * given filename (which should probably end in .o or .obj), type
     * signature, and C function name (which defaults to the same name
     * as this halide function. You probably don't want to use this directly - instead call compile_to_file.  */
    EXPORT void compile_to_object(const std::string &filename, std::vector<Argument>, const std::string &fn_name = "");

    /** Emit a header file with the given filename for this
     * function. The header will define a function with the type
     * signature given by the second argument, and a name given by the
     * third. The name defaults to the same name as this halide
     * function. You don't actually have to have defined this function
     * yet to call this. You probably don't want to use this directly
     * - instead call compile_to_file. */
    EXPORT void compile_to_header(const std::string &filename, std::vector<Argument>, const std::string &fn_name = "");

    /** Statically compile this function to text assembly equivalent
     * to the object file generated by compile_to_object. This is
     * useful for checking what Halide is producing without having to
     * disassemble anything, or if you need to feed the assembly into
     * some custom toolchain to produce an object file (e.g. iOS) */
    EXPORT void compile_to_assembly(const std::string &filename, std::vector<Argument>, const std::string &fn_name = "");    
    /** Statically compile this function to C source code. This is
     * useful for providing fallback code paths that will compile on
     * many platforms. Vectorization will fail, and parallelization
     * will produce serial code. */
    EXPORT void compile_to_c(const std::string &filename, std::vector<Argument>, const std::string &fn_name = "");

    /** Compile to object file and header pair, with the given
     * arguments. Also names the C function to match the first
     * argument. 
     */
    //@{
    EXPORT void compile_to_file(const std::string &filename_prefix, std::vector<Argument> args);
    EXPORT void compile_to_file(const std::string &filename_prefix);
    EXPORT void compile_to_file(const std::string &filename_prefix, Argument a);
    EXPORT void compile_to_file(const std::string &filename_prefix, Argument a, Argument b);
    EXPORT void compile_to_file(const std::string &filename_prefix, Argument a, Argument b, Argument c);
    EXPORT void compile_to_file(const std::string &filename_prefix, Argument a, Argument b, Argument c, Argument d);
    EXPORT void compile_to_file(const std::string &filename_prefix, Argument a, Argument b, Argument c, Argument d, Argument e);
    // @}

    /** Eagerly jit compile the function to machine code. This
     * normally happens on the first call to realize. If you're
     * running your halide pipeline inside time-sensitive code and
     * wish to avoid including the time taken to compile a pipeline,
     * then you can call this ahead of time. Returns the raw function
     * pointer to the compiled pipeline. */
    EXPORT void *compile_jit();

    /** Set the error handler function that be called in the case of
     * runtime errors during halide pipelines. If you are compiling
     * statically, you can also just define your own function with
     * signature 
     \code
     extern "C" halide_error(char *)
     \endcode
     * This will clobber Halide's version. 
     */
    EXPORT void set_error_handler(void (*handler)(char *));

    /** Set a custom malloc and free for halide to use. Malloc should
     * return 32-byte aligned chunks of memory, with 32-bytes extra
     * allocated on the start and end so that vector loads can spill
     * off the end slightly. Metadata (e.g. the base address of the
     * region allocated) can go in this margin - it is only read, not
     * written. If you are compiling statically, you can also just
     * define your own functions with signatures 
     \code
     extern "C" void *malloc(size_t) 
     extern "C" void halide_free(void *)
     \endcode 
     * These will clobber Halide's versions.
     */
    EXPORT void set_custom_allocator(void *(*malloc)(size_t), void (*free)(void *));

    /** Set a custom task handler to be called by the parallel for
     * loop. It is useful to set this if you want to do some
     * additional bookkeeping at the granularity of parallel
     * tasks. The default implementation does this:
     \code
     extern "C" void halide_do_task(void (*f)(int, uint8_t *), int idx, uint8_t *state) {
         f(idx, state);
     }
     \endcode
     * If you are statically compiling, you can also just define your
     * own version of the above function, and it will clobber Halide's
     * version.
     * 
     * If you're trying to use a custom parallel runtime, you probably
     * don't want to call this. See instead \ref Func::set_custom_do_par_for .
    */
    EXPORT void set_custom_do_task(void (*custom_do_task)(void (*)(int, uint8_t *), int, uint8_t *));

    /** Set a custom parallel for loop launcher. Useful if your app
     * already manages a thread pool. The default implementation is
     * equivalent to this:
     \code
     extern "C" void halide_do_par_for(void (*f)(int uint8_t *), int min, int extent, uint8_t *state) {
         parallel for (int idx = min; idx < min+extent; idx++) {
             halide_do_task(f, idx, state);
         }
     }
     \endcode
     * If you are statically compiling, you can also just define your
     * own version of the above function, and it will clobber Halide's
     * version.
     */
    EXPORT void set_custom_do_par_for(void (*custom_do_par_for)(void (*)(int, uint8_t *), int, int, uint8_t *));

    /** When this function is compiled, include code that dumps its values
     * to a file after it is realized, for the purpose of debugging. 
     * The file covers the realized extent at the point in the schedule that
     * debug_to_file appears.
     * 
     * If filename ends in ".tif" or ".tiff" (case insensitive) the file
     * is in TIFF format and can be read by standard tools. Oherwise, the
     * file format is as follows: 
     * 
     * All data is in the byte-order of the target platform.
     * First, a 20 byte-header containing four 32-bit ints,
     * giving the extents of the first four dimensions.
     * Dimensions beyond four are folded into the fourth.
     * Then, a fifth 32-bit int giving the data type of the
     * function. The typecodes are given by: float = 0, double = 1,
     * uint8_t = 2, int8_t = 3, uint16_t = 4, uint32_t = 5, int32_t =
     * 6, uint64_t = 7, int64_t = 8. The data follows the header, as a
     * densely packed array of the given size and the given type. If
     * given the extension .tmp, this file format can be natively read
     * by the program ImageStack. */
    EXPORT void debug_to_file(const std::string &filename);

    /** The name of this function, either given during construction,
     * or automatically generated. */
    EXPORT const std::string &name() const;

    /** The right-hand-side value of the pure definition of this
     * function. May be undefined if the function has no pure
     * definition yet. */
    EXPORT Expr value() const;

    /** The dimensionality (number of arguments) of this
     * function. Zero if the function is not yet defined. */
    EXPORT int dimensions() const;

    /** Construct either the left-hand-side of a definition, or a call
     * to a functions that happens to only contain vars as
     * arguments. If the function has already been defined, and fewer
     * arguments are given than the function has dimensions, then
     * enough implicit vars are added to the end of the argument list
     * to make up the difference (see \ref Var::implicit) */
    // @{
    EXPORT FuncRefVar operator()() const;
    EXPORT FuncRefVar operator()(Var x) const;
    EXPORT FuncRefVar operator()(Var x, Var y) const;
    EXPORT FuncRefVar operator()(Var x, Var y, Var z) const;
    EXPORT FuncRefVar operator()(Var x, Var y, Var z, Var w) const;
    EXPORT FuncRefVar operator()(Var x, Var y, Var z, Var w, Var u) const;
    EXPORT FuncRefVar operator()(Var x, Var y, Var z, Var w, Var u, Var v) const;
    EXPORT FuncRefVar operator()(std::vector<Var>) const;
    // @}

    /** Either calls to the function, or the left-hand-side of a
     * reduction definition (see \ref RDom). If the function has
     * already been defined, and fewer arguments are given than the
     * function has dimensions, then enough implicit vars are added to
     * the end of the argument list to make up the difference. (see
     * \ref Var::implicit)*/
    // @{
    EXPORT FuncRefExpr operator()(Expr x) const;
    EXPORT FuncRefExpr operator()(Expr x, Expr y) const;
    EXPORT FuncRefExpr operator()(Expr x, Expr y, Expr z) const;
    EXPORT FuncRefExpr operator()(Expr x, Expr y, Expr z, Expr w) const;
    EXPORT FuncRefExpr operator()(Expr x, Expr y, Expr z, Expr w, Expr u) const;
    EXPORT FuncRefExpr operator()(Expr x, Expr y, Expr z, Expr w, Expr u, Expr v) const;
    EXPORT FuncRefExpr operator()(std::vector<Expr>) const;
    // @}
    
    /** Construct a RHS call to a function as a kernel.
     * The subscript expressions do not include free variables.
     * Implicit free variables are added to each subscript expression
     * in turn and used to bulk out the call as necessary. */
    // @(
    EXPORT FuncRefKernel operator[](Expr x);
    EXPORT FuncRefKernel operator[](std::vector<Expr>);
    // @)

    /** Scheduling calls that control how the domain of this function
     * is traversed. See the documentation for ScheduleHandle for the
     * meanings. */
    // @{
    EXPORT Func &split(Var old, Var outer, Var inner, Expr factor);
    EXPORT Func &parallel(Var var);
    EXPORT Func &vectorize(Var var);
    EXPORT Func &unroll(Var var);
    EXPORT Func &vectorize(Var var, int factor);
    EXPORT Func &unroll(Var var, int factor);
    EXPORT Func &bound(Var var, Expr min, Expr extent);
    EXPORT Func &tile(Var x, Var y, Var xo, Var yo, Var xi, Var yi, Expr xfactor, Expr yfactor);
    EXPORT Func &tile(Var x, Var y, Var xi, Var yi, Expr xfactor, Expr yfactor);
    EXPORT Func &reorder(Var x, Var y);
    EXPORT Func &reorder(Var x, Var y, Var z);
    EXPORT Func &reorder(Var x, Var y, Var z, Var w);
    EXPORT Func &reorder(Var x, Var y, Var z, Var w, Var t);
    EXPORT Func &rename(Var old_name, Var new_name);
    EXPORT Func &cuda_threads(Var thread_x);
    EXPORT Func &cuda_threads(Var thread_x, Var thread_y);
    EXPORT Func &cuda_threads(Var thread_x, Var thread_y, Var thread_z);
    EXPORT Func &cuda_blocks(Var block_x);
    EXPORT Func &cuda_blocks(Var block_x, Var block_y);
    EXPORT Func &cuda_blocks(Var block_x, Var block_y, Var block_z);
    EXPORT Func &cuda(Var block_x, Var thread_x);
    EXPORT Func &cuda(Var block_x, Var block_y, 
                      Var thread_x, Var thread_y);
    EXPORT Func &cuda(Var block_x, Var block_y, Var block_z, 
                      Var thread_x, Var thread_y, Var thread_z);
    EXPORT Func &cuda_tile(Var x, int x_size);
    EXPORT Func &cuda_tile(Var x, Var y, 
                           int x_size, int y_size);
    EXPORT Func &cuda_tile(Var x, Var y, Var z, 
                           int x_size, int y_size, int z_size);
    // @}

    //LH
    /** Scheduling of loop partitioning. */
    EXPORT Func &partition(Var var, Interval mainloop);
    EXPORT Func &partition(Var var, bool do_partition = true);
    EXPORT Func &partition(bool do_partition = true);
    EXPORT Func &partition_all(bool do_partition = true);

    /** Scheduling calls that control how the storage for the function
     * is laid out. Right now you can only reorder the dimensions. */
    // @{
    EXPORT Func &reorder_storage(Var x, Var y);
    EXPORT Func &reorder_storage(Var x, Var y, Var z);
    EXPORT Func &reorder_storage(Var x, Var y, Var z, Var w);
    EXPORT Func &reorder_storage(Var x, Var y, Var z, Var w, Var t);
    // @}

    /** Compute this function as needed for each unique value of the
     * given var for the given calling function f.
     * 
     * For example, consider the simple pipeline:
     \code    
     Func f, g;
     Var x, y;
     g(x, y) = x*y;
     f(x, y) = g(x, y) + g(x, y+1) + g(x+1, y) + g(x+1, y+1);
     \endcode
     * 
     * If we schedule f like so:
     * 
     \code 
     g.compute_at(f, x); 
     \endcode
     *
     * Then the C code equivalent to this pipeline will look like this
     * 
     \code
     
     int f[height][width];
     for (int y = 0; y < height; y++) {
         for (int x = 0; x < width; x++) {
             int g[2][2];
             g[0][0] = x*y;
             g[0][1] = (x+1)*y;
             g[1][0] = x*(y+1);
             g[1][1] = (x+1)*(y+1);
             f[y][x] = g[0][0] + g[1][0] + g[0][1] + g[1][1];
         }
     }

     \endcode
     * 
     * The allocation and computation of g is within f's loop over x,
     * and enough of g is computed to satisfy all that f will need for
     * that iteration. This has excellent locality - values of g are
     * used as soon as they are computed, but it does redundant
     * work. Each value of g ends up getting computed four times. If
     * we instead schedule f like so:
     * 
     \code      
     g.compute_at(f, y);     
     \endcode
     * 
     * The equivalent C code is: 
     * 
     \code
     int f[height][width];
     for (int y = 0; y < height; y++) {
         int g[2][width+1]; 
         for (int x = 0; x < width; x++) {
             g[0][x] = x*y;
             g[1][x] = x*(y+1);
         }
         for (int x = 0; x < width; x++) {
             f[y][x] = g[0][x] + g[1][x] + g[0][x+1] + g[1][x+1];
         }
     }     
     \endcode
     * 
     * The allocation and computation of g is within f's loop over y,
     * and enough of g is computed to satisfy all that f will need for
     * that iteration. This does less redundant work (each point in g
     * ends up being evaluated twice), but the locality is not quite
     * as good, and we have to allocate more temporary memory to store
     * g.
     */
    EXPORT Func &compute_at(Func f, Var var);

    /** Schedule a function to be computed within the iteration over
     * some dimension of a reduction domain. Produces equivalent code
     * to the version of compute_at that takes a Var. */
    EXPORT Func &compute_at(Func f, RVar var);

    /** Compute all of this function once ahead of time. Reusing
     * the example in \ref Func::compute_at :
     *
     \code 
     Func f, g;
     Var x, y;
     g(x, y) = x*y;
     f(x, y) = g(x, y) + g(x, y+1) + g(x+1, y) + g(x+1, y+1);

     g.compute_root();
     \endcode
     * 
     * is equivalent to
     * 
     \code
     int f[height][width];
     int g[height+1][width+1];
     for (int y = 0; y < height+1; y++) {
         for (int x = 0; x < width+1; x++) {
             g[y][x] = x*y;
         }
     }
     for (int y = 0; y < height; y++) {
         for (int x = 0; x < width; x++) {
             f[y][x] = g[y][x] + g[y+1][x] + g[y][x+1] + g[y+1][x+1];
         }
     }          
     \endcode
     * 
     * g is computed once ahead of time, and enough is computed to
     * satisfy all uses of it. This does no redundant work (each point
     * in g is evaluated once), but has poor locality (values of g are
     * probably not still in cache when they are used by f), and
     * allocates lots of temporary memory to store g.
     */
    EXPORT Func &compute_root();

    /** Allocate storage for this function within f's loop over
     * var. Scheduling storage is optional, and can be used to
     * separate the loop level at which storage occurs from the loop
     * level at which computation occurs to trade off between locality
     * and redundant work. This can open the door for two types of
     * optimization.
     * 
     * Consider again the pipeline from \ref Func::compute_at :
     \code
     Func f, g;
     Var x, y;
     g(x, y) = x*y;
     f(x, y) = g(x, y) + g(x+1, y) + g(x, y+1) + g(x+1, y+1);
     \endcode
     * 
     * If we schedule it like so:
     * 
     \code
     g.compute_at(f, x).store_at(f, y);
     \endcode
     * 
     * Then the computation of g takes place within the loop over x,
     * but the storage takes place within the loop over y:
     *
     \code 
     int f[height][width];
     for (int y = 0; y < height; y++) {
         int g[2][width+1]; 
         for (int x = 0; x < width; x++) {
             g[0][x] = x*y;
             g[0][x+1] = (x+1)*y;
             g[1][x] = x*(y+1);
             g[1][x+1] = (x+1)*(y+1);
             f[y][x] = g[0][x] + g[1][x] + g[0][x+1] + g[1][x+1];
         }
     }          
     \endcode
     * 
     * Provided the for loop over x is serial, halide then
     * automatically performs the following sliding window
     * optimization:
     * 
     \code 
     int f[height][width];
     for (int y = 0; y < height; y++) {
         int g[2][width+1]; 
         for (int x = 0; x < width; x++) {
             if (x == 0) {
                 g[0][x] = x*y;
                 g[1][x] = x*(y+1);
             }
             g[0][x+1] = (x+1)*y;
             g[1][x+1] = (x+1)*(y+1);
             f[y][x] = g[0][x] + g[1][x] + g[0][x+1] + g[1][x+1];
         }
     }          
     \endcode
     * 
     * Two of the assignments to g only need to be done when x is
     * zero. The rest of the time, those sites have already been
     * filled in by a previous iteration. This version has the
     * locality of compute_at(f, x), but allocates more memory and
     * does much less redundant work.
     *
     * Halide then further optimizes this pipeline like so:
     * 
     \code
     int f[height][width];
     for (int y = 0; y < height; y++) {
         int g[2][2]; 
         for (int x = 0; x < width; x++) {
             if (x == 0) {
                 g[0][0] = x*y;
                 g[1][0] = x*(y+1);
             }
             g[0][(x+1)%2] = (x+1)*y;
             g[1][(x+1)%2] = (x+1)*(y+1);
             f[y][x] = g[0][x%2] + g[1][x%2] + g[0][(x+1)%2] + g[1][(x+1)%2];
         }
     }          
     \endcode
     * 
     * Halide has detected that it's possible to use a circular buffer
     * to represent g, and has reduced all accesses to g modulo 2 in
     * the x dimension. This optimization only triggers if the for
     * loop over x is serial, and if halide can statically determine
     * some power of two large enough to cover the range needed. For
     * powers of two, the modulo operator compiles to more efficient
     * bit-masking. This optimization reduces memory usage, and also
     * improves locality by reusing recently-accessed memory instead
     * of pulling new memory into cache.
     *
     */
    EXPORT Func &store_at(Func f, Var var);

    /** Equivalent to the version of store_at that takes a Var, but
     * schedules storage within the loop over a dimension of a
     * reduction domain */
    EXPORT Func &store_at(Func f, RVar var);

    /** Equivalent to \ref Func::store_at, but schedules storage
     * outside the outermost loop. */
    EXPORT Func &store_root();

    /** Aggressively inline all uses of this function. This is the
     * default schedule, so you're unlikely to need to call this. For
     * a reduction, that means it gets computed as close to the
     * innermost loop as possible.
     *
     * Consider once more the pipeline from \ref Func::compute_at :
     * 
     \code
     Func f, g;
     Var x, y;
     g(x, y) = x*y;
     f(x, y) = g(x, y) + g(x+1, y) + g(x, y+1) + g(x+1, y+1);
     \endcode
     * 
     * Leaving g as inline, this compiles to code equivalent to the following C:
     * 
     \code 
     int f[height][width];
     for (int y = 0; y < height; y++) {
         for (int x = 0; x < width; x++) {
             f[y][x] = x*y + x*(y+1) + (x+1)*y + (x+1)*(y+1);
         }
     }   
     \endcode
     */
    EXPORT Func &compute_inline();
    
    /** Get a handle on the update step of a reduction for the
     * purposes of scheduling it. Only the pure dimensions of the
     * update step can be meaningfully manipulated (see \ref RDom) */
    EXPORT ScheduleHandle update();

    /** Get a handle on the internal halide function that this Func
     * represents. Useful if you want to do introspection on Halide
     * functions */
    Internal::Function function() const {return func;}

    /** Casting a function to an expression is equivalent to calling
     * the function with zero arguments. Implicit variables will be
     * injected according to the function's dimensionality 
     * (see \ref Var::implicit).
     * 
     * Combined with Func::operator=, this lets you write things like:
     * 
     \code
     Func f, g;
     Var x;
     g(x) = ...     
     f = g * 2;
     \endcode
     *
     */
    operator Expr() const {
        return (*this)();
    }

    /** Define a function to take a number of arguments according to
     * the implicit variables present in the given expression, and
     * return the given expression. The expression may not have free
     * variables. */
    void operator=(Expr e) {
        (*this)() = e;
    }
    
    //LH
    // Dont do this because it prevents using a vector of Func objects.
    //void operator=(Func f);

	//LH
	/** Get a handle to a specified domain for the purpose of modifying it */
	EXPORT Domain &set_domain(Domain::DomainType dt);

	//LH
	/** Get a handle to the domain for the purpose of inspecting it */
	EXPORT const Domain &domain(Domain::DomainType dt) const;
	
	//LH
	/** Set the domain in a schedule format */
	EXPORT Func &domain(Domain::DomainType dt, Domain d);

	//LH
	/** Set the domain to be the same as an existing Func in a schedule format */
	EXPORT Func &domain(Domain::DomainType, Func f);

	/** Get a handle to the valid domain for the purpose of modifying it */
    // It is questionable whether the domain information should be blindly copied across
    // or whether there should be some rearrangement of the index variables according to the
    // way that the caller uses the callee.  The real problem here is that explicitly setting the 
    // domain is too low level.  We need higher-level semantic operations for programmers
    // that are related to what they are actually writing - such as kernel operations, border
    // handling etc.
	Domain &set_valid() { return set_domain(Domain::Valid); }

	//LH
	/** Get a handle to the valid domain for the purpose of inspecting it */
	EXPORT const Domain &valid() const { return domain(Domain::Valid); }
	
	//LH
	/** Set the valid domain in a schedule format */
	Func &valid(Domain d) { return domain(Domain::Valid, d); }

	//LH
	/** Set the valid domain to be the same as an existing Func in a schedule format */
	Func &valid(Func f) { return domain(Domain::Valid, f); }

	//LH
	/** Get a handle to the computable domain for the purpose of modifying it */
	Domain &set_computable() { return set_domain(Domain::Computable); }

	//LH
	/** Get a handle to the computable domain for the purpose of inspecting it */
	const Domain &computable() const { return domain(Domain::Computable); }

	//LH
	/** Set the computable domain in a schedule format */
	Func &computable(Domain d) { return domain(Domain::Computable, d); }

	//LH
	/** Set the computable domain to be the same as an existing Func in a schedule format */
	Func &computable(Func f) { return domain(Domain::Computable, f); }

    //LH
    /** Return an infinite domain for the current function. */
    // Note: Does not return a reference since that would require creating an object
    // in the Func.  This will be used infrequently, so simply copy the temporary object into
    // the destination.
    Domain infinite();
    
    //LH
    /** Methods to indicate that the current function is a kernel of other functions. */
    EXPORT Func &kernel_of(Func f1);
    EXPORT Func &kernel_of(Func f1, Func f2);
    EXPORT Func &kernel_of(Func f1, Func f2, Func f3);
    EXPORT Func &kernel_of(Func f1, Func f2, Func f3, Func f4);
    
    //LH
    /** Get the type of this Func node */
    Type type() const {
        return value().type();
    }

    /** Define a function to simply call another function. Note that
     * this is not equivalent to the standard c++ operator=. We opt
     * instead for consistency with Halide function definition, of
     * which this is a degenerate case. */
    void operator=(const Func &f) {
        (*this)() = f();
    }
};


}

#endif<|MERGE_RESOLUTION|>--- conflicted
+++ resolved
@@ -236,7 +236,56 @@
      * innermost out */
     EXPORT ScheduleHandle &reorder(Var x, Var y, Var z, Var w, Var t);
 
-<<<<<<< HEAD
+    /** Rename a dimension. Equivalent to split with a inner size of one. */
+    EXPORT ScheduleHandle &rename(Var old_name, Var new_name);
+
+    /** Tell Halide that the following dimensions correspond to cuda
+     * thread indices. This is useful if you compute a producer
+     * function within the block indices of a consumer function, and
+     * want to control how that function's dimensions map to cuda
+     * threads. If the selected target is not ptx, this just marks
+     * those dimensions as parallel. */
+    // @{
+    EXPORT ScheduleHandle &cuda_threads(Var thread_x);
+    EXPORT ScheduleHandle &cuda_threads(Var thread_x, Var thread_y);
+    EXPORT ScheduleHandle &cuda_threads(Var thread_x, Var thread_y, Var thread_z);
+    // @}
+
+    /** Tell Halide that the following dimensions correspond to cuda
+     * block indices. This is useful for scheduling stages that will
+     * run serially within each cuda block. If the selected target is
+     * not ptx, this just marks those dimensions as parallel. */
+    // @{
+    EXPORT ScheduleHandle &cuda_blocks(Var block_x);
+    EXPORT ScheduleHandle &cuda_blocks(Var block_x, Var block_y);
+    EXPORT ScheduleHandle &cuda_blocks(Var block_x, Var block_y, Var block_z);
+    // @}
+
+    /** Tell Halide that the following dimensions correspond to cuda
+     * block indices and thread indices. If the selected target is not
+     * ptx, these just mark the given dimensions as parallel. The
+     * dimensions are consumed by this call, so do all other
+     * unrolling, reordering, etc first. */
+    // @{
+    EXPORT ScheduleHandle &cuda(Var block_x, Var thread_x);
+    EXPORT ScheduleHandle &cuda(Var block_x, Var block_y, 
+                                Var thread_x, Var thread_y);
+    EXPORT ScheduleHandle &cuda(Var block_x, Var block_y, Var block_z, 
+                                Var thread_x, Var thread_y, Var thread_z);
+    // @}
+
+    /** Short-hand for tiling a domain and mapping the tile indices
+     * to cuda block indices and the coordinates within each tile to
+     * cuda thread indices. Consumes the variables given, so do all
+     * other scheduling first. */
+    // @{
+    EXPORT ScheduleHandle &cuda_tile(Var x, int x_size);
+    EXPORT ScheduleHandle &cuda_tile(Var x, Var y, int x_size, int y_size);
+    EXPORT ScheduleHandle &cuda_tile(Var x, Var y, Var z,  
+                                     int x_size, int y_size, int z_size);
+    // @}
+
+
     //LH
     /** Partition a loop by specifying bounds for the main loop.
      * Cancels automatic partitioning if previously specified. 
@@ -255,57 +304,6 @@
      * individual functions.  This applies .partition(do_partition) to all underlying
      * functions that currently have auto_partition undefined. */
     EXPORT ScheduleHandle &partition_all(bool do_partition = true);
-=======
-    /** Rename a dimension. Equivalent to split with a inner size of one. */
-    EXPORT ScheduleHandle &rename(Var old_name, Var new_name);
-
-    /** Tell Halide that the following dimensions correspond to cuda
-     * thread indices. This is useful if you compute a producer
-     * function within the block indices of a consumer function, and
-     * want to control how that function's dimensions map to cuda
-     * threads. If the selected target is not ptx, this just marks
-     * those dimensions as parallel. */
-    // @{
-    EXPORT ScheduleHandle &cuda_threads(Var thread_x);
-    EXPORT ScheduleHandle &cuda_threads(Var thread_x, Var thread_y);
-    EXPORT ScheduleHandle &cuda_threads(Var thread_x, Var thread_y, Var thread_z);
-    // @}
-
-    /** Tell Halide that the following dimensions correspond to cuda
-     * block indices. This is useful for scheduling stages that will
-     * run serially within each cuda block. If the selected target is
-     * not ptx, this just marks those dimensions as parallel. */
-    // @{
-    EXPORT ScheduleHandle &cuda_blocks(Var block_x);
-    EXPORT ScheduleHandle &cuda_blocks(Var block_x, Var block_y);
-    EXPORT ScheduleHandle &cuda_blocks(Var block_x, Var block_y, Var block_z);
-    // @}
-
-    /** Tell Halide that the following dimensions correspond to cuda
-     * block indices and thread indices. If the selected target is not
-     * ptx, these just mark the given dimensions as parallel. The
-     * dimensions are consumed by this call, so do all other
-     * unrolling, reordering, etc first. */
-    // @{
-    EXPORT ScheduleHandle &cuda(Var block_x, Var thread_x);
-    EXPORT ScheduleHandle &cuda(Var block_x, Var block_y, 
-                                Var thread_x, Var thread_y);
-    EXPORT ScheduleHandle &cuda(Var block_x, Var block_y, Var block_z, 
-                                Var thread_x, Var thread_y, Var thread_z);
-    // @}
-
-    /** Short-hand for tiling a domain and mapping the tile indices
-     * to cuda block indices and the coordinates within each tile to
-     * cuda thread indices. Consumes the variables given, so do all
-     * other scheduling first. */
-    // @{
-    EXPORT ScheduleHandle &cuda_tile(Var x, int x_size);
-    EXPORT ScheduleHandle &cuda_tile(Var x, Var y, int x_size, int y_size);
-    EXPORT ScheduleHandle &cuda_tile(Var x, Var y, Var z,  
-                                     int x_size, int y_size, int z_size);
-    // @}
-
->>>>>>> af8f7e44
 };
 
 /** A halide function. This class represents one stage in a Halide
@@ -958,6 +956,13 @@
     // Dont do this because it prevents using a vector of Func objects.
     //void operator=(Func f);
 
+    /** Define a function to simply call another function. Note that
+     * this is not equivalent to the standard c++ operator=. We opt
+     * instead for consistency with Halide function definition, of
+     * which this is a degenerate case. */
+    void operator=(const Func &f) {
+        (*this)() = f();
+    }
 	//LH
 	/** Get a handle to a specified domain for the purpose of modifying it */
 	EXPORT Domain &set_domain(Domain::DomainType dt);
@@ -1031,13 +1036,6 @@
         return value().type();
     }
 
-    /** Define a function to simply call another function. Note that
-     * this is not equivalent to the standard c++ operator=. We opt
-     * instead for consistency with Halide function definition, of
-     * which this is a degenerate case. */
-    void operator=(const Func &f) {
-        (*this)() = f();
-    }
 };
 
 
