--- conflicted
+++ resolved
@@ -20,27 +20,10 @@
 
 // Is a constant representable as a certain type
 int do_indirect_int_cast(Type t, int x) {
-<<<<<<< HEAD
-    if (t.is_int() || t.is_uint()) {
-        return int_cast_constant(t, x);
-=======
     if (t == UInt(1)) {
         return x ? 1 : 0;
-    } else if (t == Int(8)) {
-        return (int8_t)x;
-    } else if (t == UInt(8)) {
-        return (uint8_t)x;
-    } else if (t == Int(16)) {
-        return (int16_t)x;
-    } else if (t == UInt(16)) {
-        return (uint16_t)x;
-    } else if (t == UInt(32)) {
-        return (uint32_t)x;
-    } else if (t.is_int()) {
-        return x;
-    } else if (t.is_uint()) {
-        return x < 0 ? x + (1L << t.bits) : x;
->>>>>>> c8d7a087
+    } else if (t.is_int() || t.is_uint()) {
+        return int_cast_constant(t, x);
     } else if (t == Float(32)) {
         return (int)((float)x);
     } else if (t == Float(64)) {
@@ -184,6 +167,8 @@
     }
 
     void visit(const Add *op) {
+        log(3) << "Simplifying " << Expr(op) << "\n";
+
         int ia, ib;
         float fa, fb;
 
@@ -265,6 +250,8 @@
     }
 
     void visit(const Sub *op) {
+        log(3) << "Simplifying " << Expr(op) << "\n";
+
         Expr a = mutate(op->a), b = mutate(op->b);
 
         int ia, ib; 
@@ -865,7 +852,7 @@
     void visit(const NE *op) {
         expr = mutate(new Not(op->a == op->b));
     }
-    
+
     void visit(const LT *op) {
         Expr a = mutate(op->a), b = mutate(op->b);
         Expr delta = mutate(a - b);
@@ -1268,6 +1255,7 @@
 
     check(new Cast(Int(32), new Cast(Int(8), 3)), 3);
     check(new Cast(Int(32), new Cast(Int(8), 1232)), -48);
+
     
     check(cast(UInt(16), 84) + cast(UInt(16), 5), new Cast(UInt(16), 89));
     check(cast(UInt(16), 84) - cast(UInt(16), 89), new Cast(UInt(16), 65531));
