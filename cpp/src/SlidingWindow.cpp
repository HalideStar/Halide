#include "SlidingWindow.h"
#include "IRMutator.h"
#include "IROperator.h"
#include "Scope.h"
#include "Log.h"
#include "Substitute.h"

namespace Halide {
namespace Internal {

using std::string;
using std::map;

// Does an expression depend on a particular variable?
class ExprDependsOnVar : public IRVisitor {    
    using IRVisitor::visit;

    void visit(const Variable *op) {
        if (op->name == var) result = true;
    }

    void visit(const Let *op) {
        op->value.accept(this);
        // The name might be hidden within the body of the let, in
        // which case there's no point descending.
        if (op->name != var) {
            op->body.accept(this);
        }
    }
    
    void visit(const LetStmt *op) {
        op->value.accept(this);
        // The name might be hidden within the body of the let, in
        // which case there's no point descending.
        if (op->name != var) {
            op->body.accept(this);
        }
    }
public:

    bool result;
    string var;

    ExprDependsOnVar(string v) : result(false), var(v) {        
    }
    
    ExprDependsOnVar(Stmt s, string v) : result(false), var(v) {
        if (s.defined()) s.accept(this);
    }
};

<<<<<<< HEAD
bool depends_on_var(Expr e, string var) {
    ExprDependsOnVar depend(e, var);
    return depend.result;
}

bool depends_on_var(Stmt s, string var) {
    ExprDependsOnVar depend(s, var);
    return depend.result;
=======
bool expr_depends_on_var(Expr e, string v) {
    ExprDependsOnVar depends(v);
    e.accept(&depends);
    return depends.result;
>>>>>>> af8f7e44
}

// Perform sliding window optimization for a function over a
// particular serial for loop
class SlidingWindowOnFunctionAndLoop : public IRMutator {
    Function func;
    string loop_var;
    Expr loop_min;
    Scope<Expr> scope;

    using IRMutator::visit;

    void visit(const Pipeline *op) {
        if (op->name != func.name()) {
            IRMutator::visit(op);
        } else {
            
            // We're interested in the case where exactly one of the
            // mins of the buffer depends on the loop_var, and none of
            // the extents do.
            string dim = "";
            Expr min, extent;

            for (size_t i = 0; i < func.args().size(); i++) {
                string min_name = func.name() + "." + func.args()[i] + ".min";
                string extent_name = func.name() + "." + func.args()[i] + ".extent";
                assert(scope.contains(min_name) && scope.contains(extent_name));
                Expr this_min = scope.get(min_name);
                Expr this_extent = scope.get(extent_name);

                if (expr_depends_on_var(this_extent, loop_var)) {
                    min = Expr();
                    extent = Expr();
                    break;
                }

                if (expr_depends_on_var(this_min, loop_var)) {
                    if (min.defined()) {
                        min = Expr();
                        extent = Expr();
                        break;
                    } else {
                        dim = func.args()[i];
                        min = this_min;
                        extent = this_extent;
                    }
                }
            }

            if (min.defined()) {
                // Ok, we've isolated a function, a dimension to slide along, and loop variable to slide over
                log(2) << "Sliding " << func.name() << " over dimension " << dim << " along loop variable " << loop_var << "\n";
                
                Expr loop_var_expr = new Variable(Int(32), loop_var);
                Expr steady_state = loop_var_expr > loop_min;

                // The new min is one beyond the max we reached on the last loop iteration
                Expr new_min = substitute(loop_var, loop_var_expr - 1, min + extent);
                // The new extent is the old extent shrunk by how much we trimmed off the min
                Expr new_extent = extent + min - new_min;

                new_min = new Select(steady_state, new_min, min);
                new_extent = new Select(steady_state, new_extent, extent);

                stmt = new LetStmt(func.name() + "." + dim + ".extent", new_extent, op);
                stmt = new LetStmt(func.name() + "." + dim + ".min", new_min, stmt);

            } else {
                log(2) << "Could not perform sliding window optimization of " << func.name() << " over " << loop_var << "\n";
                stmt = op;
            }


        }
    }

    void visit(const LetStmt *op) {
        scope.push(op->name, op->value);
        Stmt new_body = mutate(op->body);
        if (new_body.same_as(op->body)) {
            stmt = op;
        } else {
            stmt = new LetStmt(op->name, op->value, new_body);
        }
        scope.pop(op->name);
    }

public:
    SlidingWindowOnFunctionAndLoop(Function f, string v, Expr v_min) : func(f), loop_var(v), loop_min(v_min) {}
};

// Perform sliding window optimization for a particular function
class SlidingWindowOnFunction : public IRMutator {
    Function func;

    using IRMutator::visit;

    void visit(const For *op) {
        Stmt new_body = mutate(op->body);

        if (op->for_type == For::Serial || op->for_type == For::Unrolled) {
            new_body = SlidingWindowOnFunctionAndLoop(func, op->name, op->min).mutate(new_body);
        }

        if (new_body.same_as(op->body)) {
            stmt = op;
        } else {
            stmt = new For(op, op->min, op->extent, new_body);
        }
    }

public:
    SlidingWindowOnFunction(Function f) : func(f) {}
};

// Perform sliding window optimization for all functions
class SlidingWindow : public IRMutator {
    const map<string, Function> &env;

    using IRMutator::visit;

    void visit(const Realize *op) {
        // Find the args for this function
        map<string, Function>::const_iterator iter = env.find(op->name);

        Stmt new_body = op->body;
        if (iter != env.end()) {
            new_body = SlidingWindowOnFunction(iter->second).mutate(new_body);
        }
        new_body = mutate(new_body);
        
        if (new_body.same_as(op->body)) {
            stmt = op;
        } else {
            stmt = new Realize(op->name, op->type, op->bounds, new_body);
        }
    }
public:
    SlidingWindow(const map<string, Function> &e) : env(e) {}

};

Stmt sliding_window(Stmt s, const map<string, Function> &env) {
    return SlidingWindow(env).mutate(s);
}

}
}<|MERGE_RESOLUTION|>--- conflicted
+++ resolved
@@ -49,21 +49,20 @@
     }
 };
 
-<<<<<<< HEAD
-bool depends_on_var(Expr e, string var) {
-    ExprDependsOnVar depend(e, var);
-    return depend.result;
-}
-
-bool depends_on_var(Stmt s, string var) {
-    ExprDependsOnVar depend(s, var);
-    return depend.result;
-=======
 bool expr_depends_on_var(Expr e, string v) {
     ExprDependsOnVar depends(v);
     e.accept(&depends);
     return depends.result;
->>>>>>> af8f7e44
+}
+
+bool depends_on_var(Expr e, string var) {
+    ExprDependsOnVar depend(e, var);
+    return depend.result;
+}
+
+bool depends_on_var(Stmt s, string var) {
+    ExprDependsOnVar depend(s, var);
+    return depend.result;
 }
 
 // Perform sliding window optimization for a function over a
