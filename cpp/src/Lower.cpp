#include "Lower.h"
#include "IROperator.h"
#include "Substitute.h"
#include "Function.h"
#include "Scope.h"
#include "Bounds.h"
#include "Simplify.h"
#include "IREquality.h"
#include "IRPrinter.h"
#include "Log.h"
#include <iostream>
#include <set>
#include <sstream>
#include "RemoveDeadLets.h"
#include "Tracing.h"
#include "StorageFlattening.h"
#include "BoundsInference.h"
#include "VectorizeLoops.h"
#include "UnrollLoops.h"
#include "SlidingWindow.h"
#include "StorageFolding.h"
#include "RemoveTrivialForLoops.h"
#include "Deinterleave.h"
#include "DebugToFile.h"

#include "LowerClamp.h"
#include "LoopPartition.h"
#include "IntervalAnalysis.h"

namespace Halide {
namespace Internal {

using std::set;
using std::ostringstream;
using std::string;
using std::vector;
using std::map;
using std::pair;
using std::make_pair;

void lower_test() {

    Func f("f"), g("g"), h("h");
    Var x("x"), y("y"), xi, xo, yi, yo;
    
    h(x, y) = x-y;    
    g(x, y) = h(x+1, y) + h(x-1, y);
    f(x, y) = g(x, y-1) + g(x, y+1);
    

    //f.split(x, xo, xi, 4).vectorize(xi).parallel(xo);
    //f.compute_root();       

    //g.split(y, yo, yi, 2).unroll(yi);;
    g.store_at(f, y).compute_at(f, x);
    h.store_at(f, y).compute_at(f, y);

    Stmt result = lower(f.function());

    assert(result.defined() && "Lowering returned trivial function");

    std::cout << "Lowering test passed" << std::endl;
}

// Prefix all names in an expression with some string.
class QualifyExpr : public IRMutator {
    string prefix;

    using IRMutator::visit;

    void visit(const Variable *v) {
        if (v->param.defined()) {
            expr = v;
        } else {
            expr = new Variable(v->type, prefix + v->name, v->reduction_domain);
        }
    }
    void visit(const Let *op) {
        Expr value = mutate(op->value);
        Expr body = mutate(op->body);
        expr = new Let(prefix + op->name, value, body);
    }
public:
    QualifyExpr(string p) : prefix(p) {}
};

Expr qualify_expr(string prefix, Expr value) {
    QualifyExpr q(prefix);
    return q.mutate(value);
}

// Build a loop nest about a provide node using a schedule
Stmt build_provide_loop_nest(string buffer, string prefix, vector<Expr> site, Expr value, const Schedule &s) {
    // We'll build it from inside out, starting from a store node,
    // then wrapping it in for loops.
            
    // Make the (multi-dimensional) store node
    Stmt stmt = new Provide(buffer, value, site);
            
    // Define the function args in terms of the loop variables using the splits
    for (size_t i = 0; i < s.splits.size(); i++) {
        const Schedule::Split &split = s.splits[i];
        Expr inner = new Variable(Int(32), prefix + split.inner);
        Expr outer = new Variable(Int(32), prefix + split.outer);
        Expr old_min = new Variable(Int(32), prefix + split.old_var + ".min");
        // stmt = new LetStmt(prefix + split.old_var, outer * split.factor + inner + old_min, stmt);
        stmt = substitute(prefix + split.old_var, outer * split.factor + inner + old_min, stmt);
    }
            
    // Build the loop nest
    for (size_t i = 0; i < s.dims.size(); i++) {
        const Schedule::Dim &dim = s.dims[i];
        Expr min = new Variable(Int(32), prefix + dim.var + ".min");
        Expr extent = new Variable(Int(32), prefix + dim.var + ".extent");
        stmt = new For(prefix + dim.var, min, extent, dim.for_type, dim.partition_begin, dim.partition_end, stmt);
    }

    // Define the bounds on the split dimensions using the bounds
    // on the function args
    for (size_t i = s.splits.size(); i > 0; i--) {
        const Schedule::Split &split = s.splits[i-1];
        Expr old_var_extent = new Variable(Int(32), prefix + split.old_var + ".extent");
        Expr inner_extent = split.factor;
        Expr outer_extent = (old_var_extent + split.factor - 1)/split.factor;
        stmt = new LetStmt(prefix + split.inner + ".min", 0, stmt);
        stmt = new LetStmt(prefix + split.inner + ".extent", inner_extent, stmt);
        stmt = new LetStmt(prefix + split.outer + ".min", 0, stmt);
        stmt = new LetStmt(prefix + split.outer + ".extent", outer_extent, stmt);            
    }

    return stmt;
}

// Turn a function into a loop nest that computes it. It will
// refer to external vars of the form function_name.arg_name.min
// and function_name.arg_name.extent to define the bounds over
// which it should be realized. It will compute at least those
// bounds (depending on splits, it may compute more). This loop
// won't do any allocation.
Stmt build_produce(Function f) {

    string prefix = f.name() + ".";

    // Compute the site to store to as the function args
    vector<Expr> site;
    Expr value = qualify_expr(prefix, f.value());   

    for (size_t i = 0; i < f.args().size(); i++) {
        site.push_back(new Variable(Int(32), f.name() + "." + f.args()[i]));
    }

    return build_provide_loop_nest(f.name(), prefix, site, value, f.schedule());
}

// Build the loop nest that updates a function (assuming it's a reduction).
Stmt build_update(Function f) {
    if (!f.is_reduction()) return Stmt();

    string prefix = f.name() + ".";

    vector<Expr> site;
    Expr value = qualify_expr(prefix, f.reduction_value());

    for (size_t i = 0; i < f.reduction_args().size(); i++) {
        site.push_back(qualify_expr(prefix, f.reduction_args()[i]));
        log(2) << "Reduction site " << i << " = " << site[i] << "\n";
    }

    Stmt loop = build_provide_loop_nest(f.name(), prefix, site, value, f.reduction_schedule());

    // Now define the bounds on the reduction domain
    const vector<ReductionVariable> &dom = f.reduction_domain().domain();
    for (size_t i = 0; i < dom.size(); i++) {
        string p = prefix + dom[i].var;
        loop = new LetStmt(p + ".min", dom[i].min, loop);
        loop = new LetStmt(p + ".extent", dom[i].extent, loop);
    }

    return loop;
}

pair<Stmt, Stmt> build_realization(Function func) {
    Stmt produce = build_produce(func);
    Stmt update = build_update(func);
    
    if (update.defined()) {
        // Expand the bounds computed in the produce step
        // using the bounds read in the update step. This is
        // necessary because later bounds inference does not
        // consider the bounds read during an update step
        Region bounds = region_called(update, func.name());
        if (bounds.size() > 0) {
            assert(bounds.size() == func.args().size());
            // Expand the region to be computed using the region read in the update step
            for (size_t i = 0; i < bounds.size(); i++) {                        
                string var = func.name() + "." + func.args()[i];
                Expr update_min = new Variable(Int(32), var + ".update_min");
                Expr update_extent = new Variable(Int(32), var + ".update_extent");
                Expr consume_min = new Variable(Int(32), var + ".min");
                Expr consume_extent = new Variable(Int(32), var + ".extent");
                Expr init_min = new Min(update_min, consume_min);
                Expr init_max_plus_one = new Max(update_min + update_extent, consume_min + consume_extent);
                Expr init_extent = init_max_plus_one - init_min;
                produce = new LetStmt(var + ".min", init_min, produce);
                produce = new LetStmt(var + ".extent", init_extent, produce);
            }
            
            // Define the region read during the update step
            for (size_t i = 0; i < bounds.size(); i++) {
                string var = func.name() + "." + func.args()[i];
                produce = new LetStmt(var + ".update_min", bounds[i].min, produce);
                produce = new LetStmt(var + ".update_extent", bounds[i].extent, produce);
            }
        }
    }    
    return make_pair(produce, update);
}

// A schedule may include explicit bounds on some dimension. This
// injects let statements that set those bounds, and assertions that
// check that those bounds are sufficiently large to cover the
// inferred bounds required.
Stmt inject_explicit_bounds(Stmt body, Function func) {           
    // Inject any explicit bounds
    for (size_t i = 0; i < func.schedule().bounds.size(); i++) {
        Schedule::Bound b = func.schedule().bounds[i];
        string min_name = func.name() + "." + b.var + ".min";
        string extent_name = func.name() + "." + b.var + ".extent";
        Expr min_var = new Variable(Int(32), min_name);
        Expr extent_var = new Variable(Int(32), extent_name);
        Expr check = (b.min <= min_var) && ((b.min + b.extent) >= (min_var + extent_var)); 
        string error_msg = "Bounds given for " + b.var + " in " + func.name() + " don't cover required region";
        body = new Block(new AssertStmt(check, error_msg),
                         new LetStmt(min_name, b.min, 
                                     new LetStmt(extent_name, b.extent, body)));
    }            
    return body;
}

class IsCalledInStmt : public IRVisitor {
    string func;

    using IRVisitor::visit;

    void visit(const Call *op) {
        IRVisitor::visit(op);
        if (op->name == func) result = true;
    }

public:
    bool result;
    IsCalledInStmt(Function f, Stmt s) : func(f.name()), result(false) {
        s.accept(this);
    }
    
};

bool function_is_called_in_stmt(Function f, Stmt s) {
    return IsCalledInStmt(f, s).result;
}

// Inject the allocation and realization of a function into an
// existing loop nest using its schedule
class InjectRealization : public IRMutator {
public:
    const Function &func;
    bool found_store_level, found_compute_level;
    InjectRealization(const Function &f) : func(f), found_store_level(false), found_compute_level(false) {}    

private:
    Stmt build_pipeline(Stmt s) {
        pair<Stmt, Stmt> realization = build_realization(func);
        return new Pipeline(func.name(), realization.first, realization.second, s);
    }

    Stmt build_realize(Stmt s) {
        // The allocate should cover everything touched below this point        
        //Region bounds = region_touched(s, func.name());
        
        /* The following works if the provide steps of a realization
         * always covers the region that will be used */
        Region bounds = region_provided(s, func.name());

        /* The following would work if things were only ever computed
         * exactly to cover the region read. Loop splitting (which
         * rounds things up, and reductions spraying writes
         * everywhere, both break this assumption */

        /*
        Region bounds;
        for (size_t i = 0; i < func.args().size(); i++) {
            Expr min = new Variable(Int(32), func.name() + "." + func.args()[i] + ".min");
            Expr extent = new Variable(Int(32), func.name() + "." + func.args()[i] + ".extent");
            bounds.push_back(Range(min, extent));
        }
        */

        for (size_t i = 0; i < bounds.size(); i++) {
            if (!bounds[i].min.defined()) {
                std::cerr << "Use of " << func.name() << " is unbounded below in dimension " 
                          << func.args()[i] << " in the following statement:\n" << s << "\n";
                assert(false);
            }
            if (!bounds[i].extent.defined()) {
                std::cerr << "Use of " << func.name() << " is unbounded above in dimension " 
                          << func.args()[i] << " in the following statement:\n" << s << "\n";
                assert(false);
            }
        }

        // Change the body of the for loop to do an allocation
        s = new Realize(func.name(), func.value().type(), bounds, s);
        
        return inject_explicit_bounds(s, func);        
    }

    using IRMutator::visit;

    virtual void visit(const For *for_loop) {            
        log(3) << "InjectRealization of " << func.name() << " entering for loop over " << for_loop->name << "\n";
        const Schedule::LoopLevel &compute_level = func.schedule().compute_level;
        const Schedule::LoopLevel &store_level = func.schedule().store_level;

        Stmt body = for_loop->body;

        // Can't schedule things inside a vector for loop
        if (for_loop->for_type != For::Vectorized) {
            body = mutate(for_loop->body);
        } else if (func.is_reduction() && 
                   func.schedule().compute_level.is_inline() &&
                   function_is_called_in_stmt(func, for_loop)) {
            // If we're trying to inline a reduction, schedule it here and bail out            
            log(2) << "Injecting realization of " << func.name() << " around node " << Stmt(for_loop) << "\n";
            stmt = build_realize(build_pipeline(for_loop));
            found_store_level = found_compute_level = true;
            return;
        }

        if (compute_level.match(for_loop->name)) {
            log(3) << "Found compute level\n";
            if (function_is_called_in_stmt(func, body)) {
                body = build_pipeline(body);
            }
            found_compute_level = true;
        } 

        if (store_level.match(for_loop->name)) {
            log(3) << "Found store level\n";
            assert(found_compute_level && 
                   "The compute loop level was not found within the store loop level!");

            if (function_is_called_in_stmt(func, body)) {
                body = build_realize(body);
            }

            found_store_level = true;
        }


        if (body.same_as(for_loop->body)) {
            stmt = for_loop;
        } else {
            stmt = new For(*for_loop, 
                           for_loop->min, 
                           for_loop->extent, 
                           body);
        }
    }
    
    // If we're an inline reduction, we may need to inject a realization here
    virtual void visit(const Provide *op) {               
        if (op->name != func.name() && 
            func.is_reduction() && 
            func.schedule().compute_level.is_inline() &&
            function_is_called_in_stmt(func, op)) {
            log(2) << "Injecting realization of " << func.name() << " around node " << Stmt(op) << "\n";
            stmt = build_realize(build_pipeline(op));
            found_store_level = found_compute_level = true;
        } else {
            stmt = op;
        }
    }

};

class InlineFunction : public IRMutator {
    Function func;
public:
    InlineFunction(Function f) : func(f) {
        assert(!f.is_reduction());
    }
private:
    using IRMutator::visit;

    void visit(const Call *op) {        
        // std::cout << "Found call to " << op->name << endl;
        if (op->name == func.name()) {
            // Mutate the args
            vector<Expr> args(op->args.size());
            for (size_t i = 0; i < args.size(); i++) {
                args[i] = mutate(op->args[i]);
            }
            // Grab the body
            Expr body = qualify_expr(func.name() + ".", func.value());

            
            // Bind the args using Let nodes

            /*
            assert(args.size() == func.args().size());
            for (size_t i = 0; i < args.size(); i++) {
                body = new Let(func.name() + "." + func.args()[i], 
                               args[i], 
                               body);
            }
            */
            
            
            // Paste in the args directly - introducing too many let
            // statements messes up all our peephole matching
<<<<<<< HEAD
            if (func.args().size() < args.size()) { //LH
                std::cout << "Too many arguments for call to " << func.name() << "  Expect " << func.args().size() << " got " << args.size() << "\n";
            }
=======
            
>>>>>>> a8c8b760
            for (size_t i = 0; i < args.size(); i++) {
                body = substitute(func.name() + "." + func.args()[i], 
                                  args[i], body);
            
            }
            
            
            expr = body;
        } else {
            IRMutator::visit(op);
        }
    }
};

/* Find all the internal halide calls in an expr */
class FindCalls : public IRVisitor {
public:
    FindCalls(Expr e) {e.accept(this);}
    map<string, Function> calls;

    using IRVisitor::visit;

    void visit(const Call *call) {                
        IRVisitor::visit(call);
        if (call->call_type == Call::Halide) {
            map<string, Function>::iterator iter = calls.find(call->name);
            if (iter == calls.end()) {
                calls[call->name] = call->func;
            } else {
                assert(iter->second.same_as(call->func) && 
                       "Can't compile a pipeline using multiple functions with same name");
            }
        }
    }
};

/* Find all the internal halide calls in an expr, recursively */
class FindCallsRec : public IRVisitor {
public:
    FindCallsRec(Expr e) {e.accept(this);}
    map<string, Function> calls;

    using IRVisitor::visit;

    void visit(const Call *call) {                
        IRVisitor::visit(call); // Do the default handling to visit the index expressions
        if (call->call_type == Call::Halide) {
            map<string, Function>::iterator iter = calls.find(call->name);
            if (iter == calls.end()) {
                calls[call->name] = call->func;
                // Recursively find all the calls in that function also.
                call->func.value().accept(this);
            } else {
                assert(iter->second.same_as(call->func) && 
                       "Can't compile a pipeline using multiple functions with same name");
            }
        }
    }
};

/* Find all the externally referenced buffers in a stmt */
class FindBuffers : public IRVisitor {
public:
    struct Result {
        Buffer image;
        Parameter param;
    };

    FindBuffers(Stmt s) {s.accept(this);}
    map<string, Result> buffers;

    using IRVisitor::visit;

    void visit(const Call *op) {
        IRVisitor::visit(op);
        if (op->image.defined()) {
            Result r;
            r.image = op->image;
            buffers[op->name] = r;
        } else if (op->param.defined()) {
            Result r;
            r.param = op->param;
            buffers[op->name] = r;
        }
    }
};

void populate_environment(Function f, map<string, Function> &env, bool recursive = true) {    
    map<string, Function>::const_iterator iter = env.find(f.name());
    if (iter != env.end()) {
        assert(iter->second.same_as(f) && 
               "Can't compile a pipeline using multiple functions with same name");
        return;
    }
            
    FindCalls calls(f.value());

    // Consider reductions
    if (f.is_reduction()) {
        f.reduction_value().accept(&calls);
        for (size_t i = 0; i < f.reduction_args().size(); i++) {
            f.reduction_args()[i].accept(&calls);
        }
    }

    if (!recursive) {
        env.insert(calls.calls.begin(), calls.calls.end());
    } else {
        env[f.name()] = f;            

        for (map<string, Function>::const_iterator iter = calls.calls.begin(); 
             iter != calls.calls.end(); ++iter) {
            populate_environment(iter->second, env);                    
        }
    }
}

vector<string> realization_order(string output, const map<string, Function> &env, map<string, set<string> > &graph) {
    // Make a DAG representing the pipeline. Each function maps to the set describing its inputs.
    // Populate the graph
    for (map<string, Function>::const_iterator iter = env.begin(); iter != env.end(); iter++) {
        map<string, Function> calls;
        populate_environment(iter->second, calls, false);

        for (map<string, Function>::const_iterator j = calls.begin(); 
             j != calls.end(); ++j) {
            graph[iter->first].insert(j->first);
        }
    }

    vector<string> result;
    set<string> result_set;

    while (true) {
        // Find a function not in result_set, for which all its inputs are
        // in result_set. Stop when we reach the output function.
        bool scheduled_something = false;
        for (map<string, Function>::const_iterator iter = env.begin(); iter != env.end(); iter++) {
            const string &f = iter->first;
            if (result_set.find(f) == result_set.end()) {
                bool good_to_schedule = true;
                const set<string> &inputs = graph[f];
                for (set<string>::const_iterator i = inputs.begin(); i != inputs.end(); i++) {
                    if (*i != f && result_set.find(*i) == result_set.end()) {
                        good_to_schedule = false;
                    }
                }

                if (good_to_schedule) {
                    scheduled_something = true;
                    result_set.insert(f);
                    result.push_back(f);
                    if (f == output) return result;
                }
            }
        }
            
        assert(scheduled_something && "Stuck in a loop computing a realization order. Perhaps this pipeline has a loop?");
    }

}

Stmt create_initial_loop_nest(Function f) {
    // Generate initial loop nest    
    pair<Stmt, Stmt> r = build_realization(f);
    Stmt s = r.first;
    if (r.second.defined()) {
        // This must be in a pipeline so that bounds inference understands the update step
        s = new Pipeline(f.name(), r.first, r.second, new AssertStmt(const_true(), "Dummy consume step"));
    }
    return inject_explicit_bounds(s, f);
}

Stmt schedule_functions(Stmt s, const vector<string> &order, 
                        const map<string, Function> &env, 
                        const map<string, set<string> > &graph) {

    // Inject a loop over root to give us a scheduling point
    string root_var = Schedule::LoopLevel::root().func + "." + Schedule::LoopLevel::root().var;
    s = new For(root_var, 0, 1, For::Serial, 0, 0, s);

    for (size_t i = order.size()-1; i > 0; i--) {
        Function f = env.find(order[i-1])->second;

        if (f.schedule().compute_level.is_inline() &&
            !f.schedule().store_level.is_inline()) {
            std::cerr << "Function " << f.name() << " is scheduled to be computed inline, "
                      << "but is not scheduled to be stored inline. A storage schedule "
                      << "makes no sense for functions computed inline" << std::endl;
            assert(false);
        }

        if (!f.is_reduction() && f.schedule().compute_level.is_inline()) {
            log(1) << "Inlining " << order[i-1] << '\n';
            s = InlineFunction(f).mutate(s);
        } else {
            log(1) << "Injecting realization of " << order[i-1] << '\n';
            InjectRealization injector(f);
            s = injector.mutate(s);
            assert(injector.found_store_level && injector.found_compute_level);
        }
        log(2) << s << '\n';
    }

    // We can remove the loop over root now
    const For *root_loop = s.as<For>();
    assert(root_loop);
    return root_loop->body;    
    
}

// Insert checks to make sure a statement doesn't read out of bounds
// on inputs or outputs, and that the inputs and outputs conform to
// the format required (e.g. stride.0 must be 1).
Stmt add_image_checks(Stmt s, Function f) {
    map<string, FindBuffers::Result> bufs = FindBuffers(s).buffers;    

    bufs[f.name()];

    map<string, Region> regions = regions_touched(s);
    for (map<string, FindBuffers::Result>::iterator iter = bufs.begin();
         iter != bufs.end(); ++iter) {
        const string &name = iter->first;
        Buffer &image = iter->second.image;
        Parameter &param = iter->second.param;

        // Bounds checking can be disabled via HL_DISABLE_BOUNDS_CHECKING
        const char *disable = getenv("HL_DISABLE_BOUNDS_CHECKING");
        if (!disable || atoi(disable) == 0) {

            // Figure out the region touched
            const Region &region = regions[name];
            if (region.size()) {
                log(3) << "In image " << name << " region touched is:\n";
                for (size_t j = 0; j < region.size(); j++) {
                    log(3) << region[j].min << ", " << region[j].extent << "\n";
                    ostringstream min_name, extent_name;
                    min_name << name << ".min." << j;
                    extent_name << name << ".extent." << j;
                    Expr actual_min = new Variable(Int(32), min_name.str());
                    Expr actual_extent = new Variable(Int(32), extent_name.str());
                    Expr min_used = region[j].min;
                    Expr extent_used = region[j].extent;
                    if (!min_used.defined() || !extent_used.defined()) {
                        std::cerr << "Region used of buffer " << name 
                                  << " is unbounded in dimension " << j << std::endl;
                        assert(false);
                    }
                    ostringstream error_msg;
                    error_msg << name << " is accessed out of bounds in dimension " << j;
                    Stmt check = new AssertStmt((actual_min <= min_used) &&
                                                (actual_min + actual_extent >= min_used + extent_used), 
                                                error_msg.str());
                    s = new Block(check, s);
                }
            }
        } else {
            log(2) << "Bounds checking disabled via HL_DISABLE_BOUNDS_CHECKING\n";
        }


        // Validate the buffer arguments
        vector<pair<string, Expr> > lets;
        for (int i = 0; i < 4; i++) {
            char dim = '0' + i;
            if (image.defined() && i < image.dimensions()) {
                lets.push_back(make_pair(name + ".stride." + dim, image.stride(i)));
                lets.push_back(make_pair(name + ".extent." + dim, image.extent(i)));
                lets.push_back(make_pair(name + ".min." + dim, image.min(i)));                
            } else if (param.defined()) {
                Expr stride = param.stride_constraint(i);
                Expr extent = param.extent_constraint(i);
                Expr min = param.min_constraint(i);
                if (stride.defined()) {
                    lets.push_back(make_pair(name + ".stride." + dim, stride));
                }
                if (extent.defined()) {
                    lets.push_back(make_pair(name + ".extent." + dim, extent));
                }
                if (min.defined()) {
                    lets.push_back(make_pair(name + ".min." + dim, min));
                }
            }
        }

        // The stride of the output buffer in dimension 0 should also be 1
        lets.push_back(make_pair(f.name() + ".stride.0", 1));

        // Copy the new values to the old names
        for (size_t i = 0; i < lets.size(); i++) {
            s = new LetStmt(lets[i].first, new Variable(Int(32), lets[i].first + ".constrained"), s);
        }

        // Assert all the conditions, and set the new values
        vector<Stmt> asserts;
        for (size_t i = 0; i < lets.size(); i++) {
            Expr var = new Variable(Int(32), lets[i].first);
            Expr value = lets[i].second;
            ostringstream error;
            error << "Static constraint violated: " << lets[i].first << " == " << value;
            asserts.push_back(new AssertStmt(var == value, error.str()));
            s = new LetStmt(lets[i].first + ".constrained", value, s);
        }

        for (size_t i = asserts.size(); i > 0; i--) {
            s = new Block(asserts[i-1], s);
        }

 
    }    

    return s;
}

namespace {
static Stmt s_prev;

// local method to write stmt to a named log file but only if it has changed compared to
// the previous log file that was written.
void log_to_file(std::string base, Stmt s) {
    if (! s.same_as(s_prev)) {
        log(base, 2) << s << "\n"; 
        s_prev = s; 
    }
}
}

Stmt lower(Function f) {
    // Compute an environment
    map<string, Function> env;
    populate_environment(f, env);

    // Compute a realization order
    map<string, set<string> > graph;
    vector<string> order = realization_order(f.name(), env, graph);
    Stmt s = create_initial_loop_nest(f);

    log(f.name() + "_101_initial", 2) << s << "\n";
    s_prev = s;

    log(2) << "Initial statement: " << '\n' << s << '\n';
    s = schedule_functions(s, order, env, graph);
    log(2) << "All realizations injected:\n" << s << '\n';
    log_to_file(f.name() + "_110_realize", s);
    
    s = simplify(s);
    log_to_file(f.name() + "_111_simplify", s);

# if ! LOWER_CLAMP_LATE
    //LH
    // Lowering Clamp here does not produce the same results as using the original clamp.
    log(1) << "Lowering Clamp early\n";
    s = lower_clamp(s);
    s = simplify(s);
    log(1) << "Clamp lowered:\n" << s << '\n';
    log_to_file(f.name() + "_125_clamp", s);
# endif

    log(1) << "Injecting tracing...\n";
    s = inject_tracing(s);
    log(2) << "Tracing injected:\n" << s << '\n';
    log_to_file(f.name() + "_130_trace", s);

    log(1) << "Adding checks for images\n";
    s = add_image_checks(s, f);    
    log(2) << "Image checks injected:\n" << s << '\n';

    log(1) << "Performing bounds inference...\n";
    s = bounds_inference(s, order, env);
    log(2) << "Bounds inference:\n" << s << '\n';
    log_to_file(f.name() + "_140_bounds", s);
    
# if LOWER_CLAMP_LATE
    //LH
    // Lowering Clamp here does not produce the same results as using the original clamp.
    log(1) << "Lowering Clamp late\n";
    s = lower_clamp(s);
    s = simplify(s);
    log(1) << "Clamp lowered:\n" << s << '\n';
    log_to_file(f.name() + "_150_clamp", s);
# endif

    log(1) << "Performing sliding window optimization...\n";
    s = sliding_window(s, env);
    log(2) << "Sliding window:\n" << s << '\n';
    log_to_file(f.name() + "_155_sliding", s);

# if 0
    log(1) << "Simplifying...\n";
    s = simplify(s);
    s = remove_dead_lets(s);
    log(2) << "Simplified: \n" << s << "\n\n";
    log_to_file(f.name() + "_164_simplify", s);

    log(1) << "Performing loop partition optimization...\n";
    s = loop_partition(s);
    log(2) << "Loop partition:\n" << s << '\n';
    log_to_file(f.name() + "_165_partition", s);

    //log::debug_level = 1;
    log(1) << "Performing interval analysis simplification...\n";
    s = simplify(s);
    s = interval_analysis_simplify(s);
    log(2) << "IA Simplify:\n" << s << '\n';
    log_to_file(f.name() + "_166_IA_simplify", s);
    log::debug_level = 0;

    log(1) << "Simplifying...\n";
    s = simplify(s);
    s = remove_dead_lets(s);
    log(2) << "Simplified: \n" << s << "\n\n";
    log_to_file(f.name() + "_167_simplify", s);
#endif

    log(1) << "Performing storage folding optimization...\n";
    s = storage_folding(s);
    log(2) << "Storage folding:\n" << s << '\n';
    log_to_file(f.name() + "_170_storefold", s);

    log(1) << "Injecting debug_to_file calls...\n";
    s = debug_to_file(s, env);
    log(2) << "Injected debug_to_file calls:\n" << s << '\n';

    log(1) << "Performing storage flattening...\n";
    s = storage_flattening(s, env);
    log(2) << "Storage flattening: " << '\n' << s << "\n\n";

    log(1) << "Simplifying...\n";
    s = simplify(s);
    log(2) << "Simplified: \n" << s << "\n\n";
    log_to_file(f.name() + "_180_storeflatten", s);

    log(1) << "Vectorizing...\n";
    s = vectorize_loops(s);
    log(2) << "Vectorized: \n" << s << "\n\n";
    log_to_file(f.name() + "_185_vector", s);

    log(1) << "Unrolling...\n";
    s = unroll_loops(s);
    log(2) << "Unrolled: \n" << s << "\n\n";

    log(1) << "Simplifying...\n";
    s = simplify(s);
    log(2) << "Simplified: \n" << s << "\n\n";
    log_to_file(f.name() + "_190_unroll", s);

    log(1) << "Detecting vector interleavings...\n";
    s = rewrite_interleavings(s);
    log(2) << "Rewrote vector interleavings: \n" << s << "\n\n";    
    log_to_file(f.name() + "_195_interleave", s);


# if 1
    log(1) << "Simplifying...\n";
    s = simplify(s);
    s = remove_dead_lets(s);
    log(2) << "Simplified: \n" << s << "\n\n";
    log_to_file(f.name() + "_196_simplify", s);

    log(1) << "Performing loop partition optimization...\n";
    s = loop_partition(s);
    log(2) << "Loop partition:\n" << s << '\n';
    log_to_file(f.name() + "_197_partition", s);

    //log::debug_level = 1;
    log(1) << "Performing interval analysis simplification...\n";
    s = simplify(s);
    s = interval_analysis_simplify(s);
    log(2) << "IA Simplify:\n" << s << '\n';
    log_to_file(f.name() + "_198_IA_simplify", s);
    log::debug_level = 0;

    log(1) << "Simplifying...\n";
    s = simplify(s);
    s = remove_dead_lets(s);
    log(2) << "Simplified: \n" << s << "\n\n";
    log_to_file(f.name() + "_199_simplify", s);
#endif

    log(1) << "Simplifying...\n";
    s = simplify(s);
    s = remove_trivial_for_loops(s);
    s = remove_dead_lets(s);
    s = simplify(s);
    log(1) << "Simplified: \n" << s << "\n\n";
    
    log(f.name() + "_900_final", 1) << s << "\n";

    return s;
} 
   
}
}<|MERGE_RESOLUTION|>--- conflicted
+++ resolved
@@ -418,13 +418,10 @@
             
             // Paste in the args directly - introducing too many let
             // statements messes up all our peephole matching
-<<<<<<< HEAD
+            
             if (func.args().size() < args.size()) { //LH
                 std::cout << "Too many arguments for call to " << func.name() << "  Expect " << func.args().size() << " got " << args.size() << "\n";
             }
-=======
-            
->>>>>>> a8c8b760
             for (size_t i = 0; i < args.size(); i++) {
                 body = substitute(func.name() + "." + func.args()[i], 
                                   args[i], body);
