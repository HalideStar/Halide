# 'make' builds libHalide.a, the internal test suite, and runs the internal test suite
# 'make tests' builds and runs all the end-to-end tests in the test subdirectory
# 'make test_foo' builds and runs test/foo.cpp for any cpp file in the test folder
# 'make test_apps' checks some of the apps build and run (but does not check their output)

CXX ?= g++
LLVM_CONFIG ?= llvm-config
LLVM_VERSION = $(shell $(LLVM_CONFIG) --version)
CLANG ?= clang
CLANG_VERSION = $(shell $(CLANG) --version)
LLVM_BINDIR = $(shell $(LLVM_CONFIG) --bindir)
LLVM_AS = $(LLVM_BINDIR)/llvm-as
CXX_FLAGS = $(shell $(LLVM_CONFIG) --cflags) -Wall -Werror -fno-rtti -Woverloaded-virtual -Wno-unused-function -Os
LIBS = -L $(shell $(LLVM_CONFIG) --libdir) $(shell $(LLVM_CONFIG) --libs bitwriter bitreader x86 arm linker nvptx ipo mcjit jit)
TEST_CXX_FLAGS=
UNAME = $(shell uname)
ifeq ($(UNAME), Linux)
TEST_CXX_FLAGS += -rdynamic
endif

SOURCE_FILES = CodeGen.cpp CodeGen_X86.cpp CodeGen_Posix.cpp CodeGen_ARM.cpp IR.cpp IRMutator.cpp IRPrinter.cpp IRVisitor.cpp CodeGen_C.cpp Substitute.cpp ModulusRemainder.cpp Bounds.cpp Derivative.cpp Func.cpp Simplify.cpp IREquality.cpp Util.cpp Function.cpp IROperator.cpp Lower.cpp Log.cpp Parameter.cpp Reduction.cpp RDom.cpp Tracing.cpp RemoveDeadLets.cpp StorageFlattening.cpp VectorizeLoops.cpp UnrollLoops.cpp BoundsInference.cpp IRMatch.cpp StmtCompiler.cpp integer_division_table.cpp SlidingWindow.cpp StorageFolding.cpp InlineReductions.cpp RemoveTrivialForLoops.cpp Deinterleave.cpp DebugToFile.cpp

HEADER_FILES = Util.h Type.h Argument.h Bounds.h BoundsInference.h Buffer.h buffer_t.h CodeGen_C.h CodeGen.h CodeGen_X86.h Deinterleave.h Derivative.h Extern.h Func.h Function.h Image.h InlineReductions.h integer_division_table.h IntrusivePtr.h IREquality.h IR.h IRMatch.h IRMutator.h IROperator.h IRPrinter.h IRVisitor.h JITCompiledModule.h Lambda.h Log.h Lower.h MainPage.h ModulusRemainder.h Parameter.h Param.h RDom.h Reduction.h RemoveDeadLets.h RemoveTrivialForLoops.h Schedule.h Scope.h Simplify.h SlidingWindow.h StmtCompiler.h StorageFlattening.h StorageFolding.h Substitute.h Tracing.h UnrollLoops.h Var.h VectorizeLoops.h CodeGen_Posix.h CodeGen_ARM.h DebugToFile.h

#LH: List extensions separately to support automatic merging.
LH_SOURCE_FILES = Border.cpp Clamp.cpp DomainInference.cpp LowerClamp.cpp
LH_HEADER_FILES = Border.h Clamp.h DomainInference.h LowerClamp.h

SOURCES = $(LH_SOURCE_FILES:%.cpp=src/%.cpp) $(SOURCE_FILES:%.cpp=src/%.cpp)
OBJECTS = $(LH_SOURCE_FILES:%.cpp=build/%.o) $(SOURCE_FILES:%.cpp=build/%.o)
GOBJECTS = $(LH_SOURCE_FILES:%.cpp=build_g/%.o) $(SOURCE_FILES:%.cpp=build_g/%.o)
HEADERS = $(HEADER_FILES:%.h=src/%.h) $(LH_HEADER_FILES:%.h=src/%.h)

STDLIB_ARCHS = x86 x86_avx arm arm_android

INITIAL_MODULES = $(STDLIB_ARCHS:%=build/initmod.%.o)

NAME = HalideStar

.PHONY: all
all: bin/lib$(NAME).a bin/lib$(NAME).so include/Halide.h test_internal

debug: lib/libg$(NAME).a include/Halide.h gtest_internal

bin/lib$(NAME).a: $(OBJECTS) $(INITIAL_MODULES)
	@-mkdir -p bin
	ld -r -o build/Halide.o $(OBJECTS) $(INITIAL_MODULES) $(LIBS)
	rm -f bin/lib$(NAME).a
	ar q bin/lib$(NAME).a build/Halide.o
	ranlib bin/lib$(NAME).a
    
lib/libg$(NAME).a: $(GOBJECTS) $(INITIAL_MODULES)
	@-mkdir -p lib
	ld -r -o build_g/Halide.o $(GOBJECTS) $(INITIAL_MODULES) $(LIBS)
	rm -f lib/libg$(NAME).a
	ar q lib/libg$(NAME).a build_g/Halide.o
	ranlib lib/libg$(NAME).a
    
lib/lib$(NAME).a: bin/lib$(NAME).a
	@-mkdir -p lib
	cp bin/lib$(NAME).a lib/lib$(NAME).a

bin/lib$(NAME).so: bin/lib$(NAME).a
	$(CXX) -shared $(OBJECTS) $(INITIAL_MODULES) $(LIBS) -o bin/lib$(NAME).so

include/Halide.h: $(HEADERS) bin/build_halide_h
	mkdir -p include
	cd src; ../bin/build_halide_h $(HEADER_FILES) $(LH_HEADER_FILES) > ../include/Halide.h; cd ..

bin/build_halide_h: src/build_halide_h.cpp
	g++ $< -o $@

RUNTIME_OPTS_x86 = -march=corei7 
RUNTIME_OPTS_x86_avx = -march=corei7-avx 
RUNTIME_OPTS_arm = -m32 
RUNTIME_OPTS_arm_android = -m32 
RUNTIME_LL_STUBS_x86 = src/runtime/x86.ll
RUNTIME_LL_STUBS_x86_avx = src/runtime/x86.ll src/runtime/x86_avx.ll
RUNTIME_LL_STUBS_arm = src/runtime/arm.ll
RUNTIME_LL_STUBS_arm_android = src/runtime/arm.ll

# Include the generated make rules
-include $(OBJECTS:.o=.d)
-include $(GOBJECTS:.o=.d)

build/initmod.%.cpp: bin/bitcode2cpp src/runtime/*.cpp src/runtime/*.ll build/llvm_ok build/clang_ok
	@-mkdir -p build
	$(CLANG) $(RUNTIME_OPTS_$*) -emit-llvm -O3 -S src/runtime/runtime.$*.cpp -o - | \
	cat - $(RUNTIME_LL_STUBS_$*) | \
	$(LLVM_AS) -o - | \
	./bin/bitcode2cpp $* > $@

bin/bitcode2cpp: src/bitcode2cpp.cpp
	@-mkdir -p bin
	$(CXX) $< -o $@

build/initmod.%.o: build/initmod.%.cpp
	$(CXX) -c $< -o $@ -MMD -MP -MF build/$*.d -MT build/$*.o

# -MF: Specify the file for the generated make rules.
# -MT: Specify the target for the generated make rules.
build/%.o: src/%.cpp src/%.h build/llvm_ok
	@-mkdir -p build
	$(CXX) $(CXX_FLAGS) -c $< -o $@ -MMD -MP -MF build/$*.d -MT build/$*.o 

build_g/%.o: src/%.cpp src/%.h build/llvm_ok
	@-mkdir -p build_g
	$(CXX) $(CXX_FLAGS) -g -c $< -o $@ -MMD -MP -MF build_g/$*.d -MT build_g/$*.o 

.PHONY: clean
clean:
	rm -rf bin/*
	rm -rf build/*
	rm -rf include/*
	rm -rf lib/*
	rm -rf build_g/*

.SECONDARY:

TESTS = $(shell ls test/*.cpp)

tests: $(TESTS:test/%.cpp=test_%)

<<<<<<< HEAD
gtests: $(TESTS:test/%.cpp=gtest_%)

bin/test_internal: test/internal.cpp bin/lib$(NAME).so
	$(CXX) $(CXX_FLAGS) -rdynamic $< -Isrc -Lbin -l$(NAME) -lpthread -ldl -o $@	

bin/gtest_internal: test/internal.cpp lib/libg$(NAME).a
	$(CXX) -g -rdynamic $< -Isrc -Llib -lg$(NAME) -lpthread -ldl -o $@	

bin/test_%: test/%.cpp bin/lib$(NAME).so include/Halide.h
	$(CXX) -g $< -rdynamic -Iinclude -Lbin -l$(NAME) -lpthread -ldl -o $@	

bin/gtest_%: test/%.cpp lib/libg$(NAME).a include/Halide.h
	$(CXX) -g $< -rdynamic -Iinclude -Llib -lg$(NAME) -lpthread -ldl -o $@	
=======
bin/test_internal: test/internal.cpp bin/libHalide.so
	$(CXX) $(CXX_FLAGS)  $< -Isrc -Lbin -lHalide -lpthread -ldl -o $@	

bin/test_%: test/%.cpp bin/libHalide.so include/Halide.h
	$(CXX) $(TEST_CXX_FLAGS) -g $<  -Iinclude -Lbin -lHalide -lpthread -ldl -o $@	
>>>>>>> 306c4495

test_%: bin/test_%
	@-mkdir -p tmp
	cd tmp ; DYLD_LIBRARY_PATH=../bin LD_LIBRARY_PATH=../bin ../$<
	@-echo

gtest_%: bin/gtest_%
	@-mkdir -p tmp
	cd tmp ; DYLD_LIBRARY_PATH=../bin LD_LIBRARY_PATH=../bin ../$<
	@-echo


.PHONY: test_apps
test_apps: bin/lib$(NAME).a
	make -C apps/bilateral_grid clean
	make -C apps/bilateral_grid out.png
	make -C apps/local_laplacian clean
	make -C apps/local_laplacian out.png
	make -C apps/interpolate clean
	make -C apps/interpolate out.png
	make -C apps/blur clean
	make -C apps/blur test
	./apps/blur/test
	make -C apps/wavelet filter
	cd apps/wavelet; ./filter input.png; cd ../..


ifneq (,$(findstring version 3.,$(CLANG_VERSION)))
ifeq (,$(findstring version 3.0,$(CLANG_VERSION)))
CLANG_OK=yes
endif
endif

ifneq (,$(findstring Apple clang version 4.0,$(CLANG_VERSION)))
CLANG_OK=yes
endif

ifneq (,$(findstring 3.,$(LLVM_VERSION)))
ifeq (,$(findstring 3.0,$(LLVM_VERSION)))
ifeq (,$(findstring 3.1,$(LLVM_VERSION)))
LLVM_OK=yes
endif
endif
endif

ifdef CLANG_OK
build/clang_ok:
	@echo "Found a new enough version of clang"
	mkdir -p build
	touch build/clang_ok
else
build/clang_ok:
	@echo "Can't find clang or version of clang too old (we need 3.1 or greater):"
	@echo "You can override this check by setting CLANG_OK=y"
	echo '$(CLANG_VERSION)'
	echo $(findstring version 3,$(CLANG_VERSION))
	echo $(findstring version 3.0,$(CLANG_VERSION))
	$(CLANG) --version
	@exit 1
endif

ifdef LLVM_OK
build/llvm_ok:
	@echo "Found a new enough version of llvm"
	mkdir -p build
	touch build/llvm_ok
else
build/llvm_ok:
	@echo "Can't find llvm or version of llvm too old (we need 3.2 or greater):"
	@echo "You can override this check by setting LLVM_OK=y"
	$(LLVM_CONFIG) --version
	@exit 1
endif
<|MERGE_RESOLUTION|>--- conflicted
+++ resolved
@@ -121,27 +121,19 @@
 
 tests: $(TESTS:test/%.cpp=test_%)
 
-<<<<<<< HEAD
+bin/test_internal: test/internal.cpp bin/lib$(NAME).so
+	$(CXX) $(CXX_FLAGS)  $< -Isrc -Lbin -lHalide -lpthread -ldl -o $@	
+
+bin/test_%: test/%.cpp bin/lib$(NAME).so include/Halide.h
+	$(CXX) $(TEST_CXX_FLAGS) -g $<  -Iinclude -Lbin -l$(NAME) -lpthread -ldl -o $@	
+
 gtests: $(TESTS:test/%.cpp=gtest_%)
-
-bin/test_internal: test/internal.cpp bin/lib$(NAME).so
-	$(CXX) $(CXX_FLAGS) -rdynamic $< -Isrc -Lbin -l$(NAME) -lpthread -ldl -o $@	
-
 bin/gtest_internal: test/internal.cpp lib/libg$(NAME).a
-	$(CXX) -g -rdynamic $< -Isrc -Llib -lg$(NAME) -lpthread -ldl -o $@	
-
-bin/test_%: test/%.cpp bin/lib$(NAME).so include/Halide.h
-	$(CXX) -g $< -rdynamic -Iinclude -Lbin -l$(NAME) -lpthread -ldl -o $@	
+	$(CXX) -g $< -Isrc -Llib -lg$(NAME) -lpthread -ldl -o $@	
+
 
 bin/gtest_%: test/%.cpp lib/libg$(NAME).a include/Halide.h
-	$(CXX) -g $< -rdynamic -Iinclude -Llib -lg$(NAME) -lpthread -ldl -o $@	
-=======
-bin/test_internal: test/internal.cpp bin/libHalide.so
-	$(CXX) $(CXX_FLAGS)  $< -Isrc -Lbin -lHalide -lpthread -ldl -o $@	
-
-bin/test_%: test/%.cpp bin/libHalide.so include/Halide.h
-	$(CXX) $(TEST_CXX_FLAGS) -g $<  -Iinclude -Lbin -lHalide -lpthread -ldl -o $@	
->>>>>>> 306c4495
+	$(CXX) -g $<  -Iinclude -Llib -lg$(NAME) -lpthread -ldl -o $@	
 
 test_%: bin/test_%
 	@-mkdir -p tmp
