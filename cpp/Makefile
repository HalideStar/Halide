# 'make' builds libHalide.a, the internal test suite, and runs the internal test suite
# 'make tests' builds and runs all the end-to-end tests in the test subdirectory
# 'make test_foo' builds and runs test/foo.cpp for any cpp file in the test folder
# 'make test_apps' checks some of the apps build and run (but does not check their output)

# Set RUNDEBUG to select debugging options for running test programs
RUNDEBUG = HL_DEBUG_LOGFILE=2 HL_NUMTHREADS=4 HL_DEBUG_CODEGEN=0

CXX ?= g++
LLVM_CONFIG ?= llvm-config
LLVM_COMPONENTS= $(shell $(LLVM_CONFIG) --components)
LLVM_VERSION = $(shell $(LLVM_CONFIG) --version)
CLANG ?= clang
CLANG_VERSION = $(shell $(CLANG) --version)
LLVM_BINDIR = $(shell $(LLVM_CONFIG) --bindir)
LLVM_AS = $(LLVM_BINDIR)/llvm-as

WITH_NATIVE_CLIENT ?= $(findstring nacltransforms, $(LLVM_COMPONENTS))
CXX_FLAGS_NACL=$(if $(WITH_NATIVE_CLIENT), "-DWITH_NATIVE_CLIENT=1", )
NATIVE_CLIENT_ARCHS=$(if $(WITH_NATIVE_CLIENT), x86_nacl x86_32_nacl arm_nacl, )
NATIVE_CLIENT_LLVM_CONFIG_LIB=$(if $(WITH_NATIVE_CLIENT), nacltransforms, )
NATIVE_CLIENT_ROOT ?=

WITH_PTX ?= $(findstring nvptx, $(LLVM_COMPONENTS))
CXX_FLAGS_PTX=$(if $(WITH_PTX), "-DWITH_PTX=1", )
PTX_ARCHS=$(if $(WITH_PTX), ptx_host ptx_dev, )
PTX_LLVM_CONFIG_LIB=$(if $(WITH_PTX), nvptx, )

CXX_FLAGS = $(shell $(LLVM_CONFIG) --cflags) -Wall -Werror -fno-rtti -Woverloaded-virtual -Wno-unused-function -Os $(CXX_FLAGS_NACL) $(CXX_FLAGS_PTX)
LIBS = -L $(shell $(LLVM_CONFIG) --libdir) $(shell $(LLVM_CONFIG) --libs bitwriter bitreader x86 arm linker ipo mcjit jit $(NATIVE_CLIENT_LLVM_CONFIG_LIB) $(PTX_LLVM_CONFIG_LIB))
TEST_CXX_FLAGS ?=
UNAME = $(shell uname)
ifeq ($(UNAME), Linux)
TEST_CXX_FLAGS += -rdynamic
endif
BUILD_PREFIX ?= .
BUILD_DIR=build/$(BUILD_PREFIX)
BIN_DIR=bin/$(BUILD_PREFIX)

SOURCE_FILES = CodeGen.cpp CodeGen_Internal.cpp CodeGen_X86.cpp CodeGen_PTX_Host.cpp CodeGen_PTX_Dev.cpp CodeGen_Posix.cpp CodeGen_ARM.cpp IR.cpp IRMutator.cpp IRPrinter.cpp IRVisitor.cpp CodeGen_C.cpp Substitute.cpp ModulusRemainder.cpp Bounds.cpp Derivative.cpp Func.cpp Simplify.cpp IREquality.cpp Util.cpp Function.cpp IROperator.cpp Lower.cpp Log.cpp Parameter.cpp Reduction.cpp RDom.cpp Tracing.cpp RemoveDeadLets.cpp StorageFlattening.cpp VectorizeLoops.cpp UnrollLoops.cpp BoundsInference.cpp IRMatch.cpp StmtCompiler.cpp integer_division_table.cpp SlidingWindow.cpp StorageFolding.cpp InlineReductions.cpp RemoveTrivialForLoops.cpp Deinterleave.cpp DebugToFile.cpp Type.cpp JITCompiledModule.cpp

# The externally-visible header files that go into making Halide.h. Don't include anything here that includes llvm headers.
HEADER_FILES = Util.h Type.h Argument.h Bounds.h BoundsInference.h Buffer.h buffer_t.h CodeGen_C.h CodeGen.h CodeGen_X86.h CodeGen_PTX_Host.h CodeGen_PTX_Dev.h Deinterleave.h Derivative.h Extern.h Func.h Function.h Image.h InlineReductions.h integer_division_table.h IntrusivePtr.h IREquality.h IR.h IRMatch.h IRMutator.h IROperator.h IRPrinter.h IRVisitor.h JITCompiledModule.h Lambda.h Log.h Lower.h MainPage.h ModulusRemainder.h Parameter.h Param.h RDom.h Reduction.h RemoveDeadLets.h RemoveTrivialForLoops.h Schedule.h Scope.h Simplify.h SlidingWindow.h StmtCompiler.h StorageFlattening.h StorageFolding.h Substitute.h Tracing.h UnrollLoops.h Var.h VectorizeLoops.h CodeGen_Posix.h CodeGen_ARM.h DebugToFile.h

<<<<<<< HEAD
#LH: List extensions separately to support automatic merging.
LH_SOURCE_FILES = Border.cpp Clamp.cpp DomainInference.cpp LowerClamp.cpp LoopPartition.cpp Options.cpp Interval.cpp InlineLet.cpp IRCacheMutator.cpp Statistics.cpp CodeLogger.cpp IRLazyScope.cpp Context.cpp IRProcess.cpp InfInterval.cpp BoundsSimplify.cpp IntRange.cpp
LH_HEADER_FILES = Border.h Clamp.h DomainInference.h LowerClamp.h LoopPartition.h Options.h Interval.h Solver.h InlineLet.h IRCacheMutator.h Statistics.h CodeLogger.h IRLazyScope.h Context.h IRProcess.h InfInterval.h BoundsAnalysis.h BoundsSimplify.h IntRange.h

SOURCES = $(LH_SOURCE_FILES:%.cpp=src/%.cpp) $(SOURCE_FILES:%.cpp=src/%.cpp)
OBJECTS = $(LH_SOURCE_FILES:%.cpp=build/%.o) $(SOURCE_FILES:%.cpp=build/%.o)
GOBJECTS = $(LH_SOURCE_FILES:%.cpp=build_g/%.o) $(SOURCE_FILES:%.cpp=build_g/%.o)
HEADERS = $(HEADER_FILES:%.h=src/%.h) $(LH_HEADER_FILES:%.h=src/%.h)
=======
SOURCES = $(SOURCE_FILES:%.cpp=src/%.cpp)
OBJECTS = $(SOURCE_FILES:%.cpp=$(BUILD_DIR)/%.o)
HEADERS = $(HEADER_FILES:%.h=src/%.h)
>>>>>>> af8f7e44

STDLIB_ARCHS = x86 x86_avx x86_32 arm arm_android $(PTX_ARCHS) $(NATIVE_CLIENT_ARCHS)

INITIAL_MODULES = $(STDLIB_ARCHS:%=$(BUILD_DIR)/initmod.%.o)

NAME = HalideStar

.PHONY: all
<<<<<<< HEAD
all: bin/lib$(NAME).a bin/lib$(NAME).so include/Halide.h test_internal

debug: lib/libg$(NAME).a include/Halide.h gtest_internal

bin/lib$(NAME).a: $(OBJECTS) $(INITIAL_MODULES)
	@-mkdir -p bin
	ld -r -o build/Halide.o $(OBJECTS) $(INITIAL_MODULES) $(LIBS)
	rm -f bin/lib$(NAME).a
	ar q bin/lib$(NAME).a build/Halide.o
	ranlib bin/lib$(NAME).a
    
lib/libg$(NAME).a: $(GOBJECTS) $(INITIAL_MODULES)
	@-mkdir -p lib
	ld -r -o build_g/Halide.o $(GOBJECTS) $(INITIAL_MODULES) $(LIBS)
	rm -f lib/libg$(NAME).a
	ar q lib/libg$(NAME).a build_g/Halide.o
	ranlib lib/libg$(NAME).a
    
lib/lib$(NAME).a: bin/lib$(NAME).a
	@-mkdir -p lib
	cp bin/lib$(NAME).a lib/lib$(NAME).a

bin/lib$(NAME).so: bin/lib$(NAME).a
	$(CXX) -shared $(OBJECTS) $(INITIAL_MODULES) $(LIBS) -o bin/lib$(NAME).so
=======
all: $(BIN_DIR)/libHalide.a $(BIN_DIR)/libHalide.so include/Halide.h test_internal

$(BIN_DIR)/libHalide.a: $(OBJECTS) $(INITIAL_MODULES)
	@-mkdir -p $(BIN_DIR)
	ld -r -o $(BUILD_DIR)/Halide.o $(OBJECTS) $(INITIAL_MODULES) $(LIBS)
	rm -f $(BIN_DIR)/libHalide.a
	ar q $(BIN_DIR)/libHalide.a $(BUILD_DIR)/Halide.o
	ranlib $(BIN_DIR)/libHalide.a

$(BIN_DIR)/libHalide.so: $(BIN_DIR)/libHalide.a
	$(CXX) -shared $(OBJECTS) $(INITIAL_MODULES) $(LIBS) -o $(BIN_DIR)/libHalide.so
>>>>>>> af8f7e44

include/Halide.h: $(HEADERS) $(BIN_DIR)/build_halide_h
	mkdir -p include
<<<<<<< HEAD
	cd src; ../bin/build_halide_h $(HEADER_FILES) $(LH_HEADER_FILES) > ../include/Halide.h; cd ..
=======
	cd src; ../$(BIN_DIR)/build_halide_h $(HEADER_FILES) > ../include/Halide.h; cd ..
>>>>>>> af8f7e44

$(BIN_DIR)/build_halide_h: src/build_halide_h.cpp
	g++ $< -o $@

RUNTIME_OPTS_x86 = -march=corei7 
RUNTIME_OPTS_x86_avx = -march=corei7-avx 
RUNTIME_OPTS_x86_32 = -m32 -march=atom
RUNTIME_OPTS_arm = -m32 
RUNTIME_OPTS_arm_android = -m32 
RUNTIME_OPTS_ptx_host = $(RUNTIME_OPTS_x86) 
RUNTIME_OPTS_ptx_dev = 
RUNTIME_OPTS_x86_nacl = -Xclang -triple -Xclang x86_64-unknown-nacl -m64 -march=corei7 -isystem $(NATIVE_CLIENT_X86_INCLUDE)
RUNTIME_OPTS_x86_32_nacl = -Xclang -triple -Xclang i386-unknown-nacl -m32 -march=atom -isystem $(NATIVE_CLIENT_X86_INCLUDE)
RUNTIME_OPTS_arm_nacl = -Xclang -target-cpu -Xclang "" -Xclang -triple -Xclang arm-unknown-nacl -m32 -isystem $(NATIVE_CLIENT_ARM_INCLUDE)
RUNTIME_LL_STUBS_x86 = src/runtime/x86.ll src/runtime/x86_sse41.ll
RUNTIME_LL_STUBS_x86_32 = src/runtime/x86.ll
RUNTIME_LL_STUBS_x86_avx = src/runtime/x86.ll src/runtime/x86_sse41.ll src/runtime/x86_avx.ll
RUNTIME_LL_STUBS_arm = src/runtime/arm.ll
RUNTIME_LL_STUBS_arm_android = src/runtime/arm.ll
RUNTIME_LL_STUBS_ptx_host = $(RUNTIME_LL_STUBS_x86)
RUNTIME_LL_STUBS_ptx_dev = src/runtime/ptx_dev.ll
RUNTIME_LL_STUBS_x86_nacl = src/runtime/x86.ll src/runtime/x86_sse41.ll
RUNTIME_LL_STUBS_x86_32_nacl = src/runtime/x86.ll
RUNTIME_LL_STUBS_arm_nacl = src/runtime/arm.ll

# Include the generated make rules
-include $(OBJECTS:.o=.d)
-include $(GOBJECTS:.o=.d)

$(BUILD_DIR)/initmod.%.cpp: $(BIN_DIR)/bitcode2cpp src/runtime/*.cpp src/runtime/*.ll $(BUILD_DIR)/llvm_ok $(BUILD_DIR)/clang_ok
	@-mkdir -p $(BUILD_DIR)
	$(CLANG) $(RUNTIME_OPTS_$*) -emit-llvm -O3 -S src/runtime/runtime.$*.cpp -o - | \
	cat - $(RUNTIME_LL_STUBS_$*) | \
	$(LLVM_AS) -o - | \
	./$(BIN_DIR)/bitcode2cpp $* > $@

$(BIN_DIR)/bitcode2cpp: src/bitcode2cpp.cpp
	@-mkdir -p $(BIN_DIR)
	$(CXX) $< -o $@

$(BUILD_DIR)/initmod.%.o: $(BUILD_DIR)/initmod.%.cpp
	$(CXX) -c $< -o $@ -MMD -MP -MF $(BUILD_DIR)/$*.d -MT $(BUILD_DIR)/$*.o

<<<<<<< HEAD
# -MF: Specify the file for the generated make rules.
# -MT: Specify the target for the generated make rules.
build/%.o: src/%.cpp src/%.h build/llvm_ok
	@-mkdir -p build
	$(CXX) $(CXX_FLAGS) -c $< -o $@ -MMD -MP -MF build/$*.d -MT build/$*.o 
=======
$(BUILD_DIR)/%.o: src/%.cpp src/%.h $(BUILD_DIR)/llvm_ok
	@-mkdir -p $(BUILD_DIR)
	$(CXX) $(CXX_FLAGS) -c $< -o $@ -MMD -MP -MF $(BUILD_DIR)/$*.d -MT $(BUILD_DIR)/$*.o 
>>>>>>> af8f7e44

build_g/%.o: src/%.cpp src/%.h build/llvm_ok
	@-mkdir -p build_g
	$(CXX) $(CXX_FLAGS) -g -c $< -o $@ -MMD -MP -MF build_g/$*.d -MT build_g/$*.o 

.PHONY: clean
clean:
	rm -rf $(BIN_DIR)/*
	rm -rf $(BUILD_DIR)/*
	rm -rf include/*
<<<<<<< HEAD
	rm -rf lib/*
	rm -rf build_g/*
=======
	rm -rf doc
>>>>>>> af8f7e44

.SECONDARY:

TESTS = $(shell ls test/*.cpp)
ERROR_TESTS = $(shell ls test/error/*.cpp)

# TODO: move this implementation into Makefile.tests which contains a .NOTPARALLEL rule?
<<<<<<< HEAD
tests: test_jit_speed_fast $(TESTS:test/%.cpp=test_%) $(ERROR_TESTS:test/error/%.cpp=error_%)

bin/test_internal: test/internal.cpp bin/lib$(NAME).so
	$(CXX) $(CXX_FLAGS)  $< -Isrc -Lbin -l$(NAME) -lpthread -ldl -o $@	

bin/test_%: test/%.cpp bin/lib$(NAME).so include/Halide.h
	$(CXX) $(TEST_CXX_FLAGS) -O3 $<  -Iinclude -Lbin -l$(NAME) -lpthread -ldl -o $@	

bin/test_jit_speed: test/jit_speed.cpp bin/lib$(NAME).so include/Halide.h
	$(CXX) $(TEST_CXX_FLAGS) -O3 $<  -DHALIDE_NEW=1 -DHALIDE_VERSION=999999 -Iinclude -Lbin -l$(NAME) -lpthread -ldl -o $@	

bin/error_%: test/error/%.cpp bin/lib$(NAME).so include/Halide.h
	$(CXX) $(TEST_CXX_FLAGS) -O3 $<  -Iinclude -Lbin -l$(NAME) -lpthread -ldl -o $@	

#LH: Compilation with debugging option and static link of debugging library
gtests: $(TESTS:test/%.cpp=gtest_%)

bin/gtest_internal: test/internal.cpp lib/libg$(NAME).a
	$(CXX) -g $< -Isrc -Llib -lg$(NAME) -lpthread -ldl -o $@	

bin/gtest_%: test/%.cpp lib/libg$(NAME).a include/Halide.h
	$(CXX) -g $(TEST_CXX_FLAGS) $<  -Iinclude -Llib -lg$(NAME) -lpthread -ldl -o $@	
    
test_jit_stress: bin/test_jit_stress
	@-mkdir -p tmp
	cd tmp ; HL_LOG_NAME=$@ DYLD_LIBRARY_PATH=../bin LD_LIBRARY_PATH=../bin ../$<
	@-echo

test_jit_speed_fast: bin/test_jit_speed
	@-mkdir -p tmp
	cd tmp ; HL_LOG_NAME=$@ DYLD_LIBRARY_PATH=../bin LD_LIBRARY_PATH=../bin ../$<
	@-echo

test_jit_speed: bin/test_jit_speed
	@-mkdir -p tmp
	cd tmp ; $(RUNDEBUG) HL_LOG_NAME=$@ DYLD_LIBRARY_PATH=../bin LD_LIBRARY_PATH=../bin ../$< -log 5
	@-echo
=======
tests: build_tests run_tests

run_tests: $(TESTS:test/%.cpp=test_%) $(ERROR_TESTS:test/error/%.cpp=error_%)
build_tests: $(TESTS:test/%.cpp=$(BIN_DIR)/test_%) $(ERROR_TESTS:test/error/%.cpp=$(BIN_DIR)/error_%)

$(BIN_DIR)/test_internal: test/internal.cpp $(BIN_DIR)/libHalide.so
	$(CXX) $(CXX_FLAGS)  $< -Isrc -L$(BIN_DIR) -lHalide -lpthread -ldl -o $@	

$(BIN_DIR)/test_%: test/%.cpp $(BIN_DIR)/libHalide.so include/Halide.h
	$(CXX) $(TEST_CXX_FLAGS) -O3 $<  -Iinclude -L$(BIN_DIR) -lHalide -lpthread -ldl -o $@	
>>>>>>> af8f7e44

$(BIN_DIR)/error_%: test/error/%.cpp $(BIN_DIR)/libHalide.so include/Halide.h
	$(CXX) $(TEST_CXX_FLAGS) -O3 $<  -Iinclude -L$(BIN_DIR) -lHalide -lpthread -ldl -o $@	

test_%: $(BIN_DIR)/test_%
	@-mkdir -p tmp
<<<<<<< HEAD
	cd tmp ; $(RUNDEBUG) HL_LOG_NAME=$@ DYLD_LIBRARY_PATH=../bin LD_LIBRARY_PATH=../bin ../$<
	@-echo

gdbtest_%: bin/test_%
	@-mkdir -p tmp
	cd tmp ; $(RUNDEBUG) HL_LOG_NAME=$@ DYLD_LIBRARY_PATH=../bin LD_LIBRARY_PATH=../bin gdb ../$<
=======
	cd tmp ; DYLD_LIBRARY_PATH=../$(BIN_DIR) LD_LIBRARY_PATH=../$(BIN_DIR) ../$<
>>>>>>> af8f7e44
	@-echo

error_%: $(BIN_DIR)/error_%
	@-mkdir -p tmp
	cd tmp ; DYLD_LIBRARY_PATH=../$(BIN_DIR) LD_LIBRARY_PATH=../$(BIN_DIR) ../$< 2>&1 | egrep --q "Assertion.*failed"
	@-echo

gtest_%: bin/gtest_%
	@-mkdir -p tmp
	cd tmp ; $(RUNDEBUG) HL_LOG_NAME=$@ DYLD_LIBRARY_PATH=../bin LD_LIBRARY_PATH=../bin ../$<
	@-echo

.PHONY: test_apps
<<<<<<< HEAD
test_apps: bin/lib$(NAME).a
=======
test_apps: $(BIN_DIR)/libHalide.a
>>>>>>> af8f7e44
	make -C apps/bilateral_grid clean
	make -C apps/bilateral_grid out.png
	make -C apps/local_laplacian clean
	make -C apps/local_laplacian out.png
	make -C apps/interpolate clean
	make -C apps/interpolate out.png
	make -C apps/blur clean
	make -C apps/blur test
	./apps/blur/test
	make -C apps/wavelet filter
	cd apps/wavelet; ./filter input.png; cd ../..


ifneq (,$(findstring version 3.,$(CLANG_VERSION)))
ifeq (,$(findstring version 3.0,$(CLANG_VERSION)))
CLANG_OK=yes
endif
endif

ifneq (,$(findstring Apple clang version 4.0,$(CLANG_VERSION)))
CLANG_OK=yes
endif

ifneq (,$(findstring 3.,$(LLVM_VERSION)))
ifeq (,$(findstring 3.0,$(LLVM_VERSION)))
ifeq (,$(findstring 3.1,$(LLVM_VERSION)))
LLVM_OK=yes
endif
endif
endif

ifdef CLANG_OK
$(BUILD_DIR)/clang_ok:
	@echo "Found a new enough version of clang"
	mkdir -p $(BUILD_DIR)
	touch $(BUILD_DIR)/clang_ok
else
$(BUILD_DIR)/clang_ok:
	@echo "Can't find clang or version of clang too old (we need 3.1 or greater):"
	@echo "You can override this check by setting CLANG_OK=y"
	echo '$(CLANG_VERSION)'
	echo $(findstring version 3,$(CLANG_VERSION))
	echo $(findstring version 3.0,$(CLANG_VERSION))
	$(CLANG) --version
	@exit 1
endif

ifdef LLVM_OK
$(BUILD_DIR)/llvm_ok:
	@echo "Found a new enough version of llvm"
	mkdir -p $(BUILD_DIR)
	touch $(BUILD_DIR)/llvm_ok
else
$(BUILD_DIR)/llvm_ok:
	@echo "Can't find llvm or version of llvm too old (we need 3.2 or greater):"
	@echo "You can override this check by setting LLVM_OK=y"
	$(LLVM_CONFIG) --version
	@exit 1
endif

.PHONY: doc
docs: doc
doc: src test
	doxygen<|MERGE_RESOLUTION|>--- conflicted
+++ resolved
@@ -42,31 +42,35 @@
 # The externally-visible header files that go into making Halide.h. Don't include anything here that includes llvm headers.
 HEADER_FILES = Util.h Type.h Argument.h Bounds.h BoundsInference.h Buffer.h buffer_t.h CodeGen_C.h CodeGen.h CodeGen_X86.h CodeGen_PTX_Host.h CodeGen_PTX_Dev.h Deinterleave.h Derivative.h Extern.h Func.h Function.h Image.h InlineReductions.h integer_division_table.h IntrusivePtr.h IREquality.h IR.h IRMatch.h IRMutator.h IROperator.h IRPrinter.h IRVisitor.h JITCompiledModule.h Lambda.h Log.h Lower.h MainPage.h ModulusRemainder.h Parameter.h Param.h RDom.h Reduction.h RemoveDeadLets.h RemoveTrivialForLoops.h Schedule.h Scope.h Simplify.h SlidingWindow.h StmtCompiler.h StorageFlattening.h StorageFolding.h Substitute.h Tracing.h UnrollLoops.h Var.h VectorizeLoops.h CodeGen_Posix.h CodeGen_ARM.h DebugToFile.h
 
-<<<<<<< HEAD
+SOURCES = $(SOURCE_FILES:%.cpp=src/%.cpp)
+OBJECTS = $(SOURCE_FILES:%.cpp=$(BUILD_DIR)/%.o)
+HEADERS = $(HEADER_FILES:%.h=src/%.h)
 #LH: List extensions separately to support automatic merging.
 LH_SOURCE_FILES = Border.cpp Clamp.cpp DomainInference.cpp LowerClamp.cpp LoopPartition.cpp Options.cpp Interval.cpp InlineLet.cpp IRCacheMutator.cpp Statistics.cpp CodeLogger.cpp IRLazyScope.cpp Context.cpp IRProcess.cpp InfInterval.cpp BoundsSimplify.cpp IntRange.cpp
 LH_HEADER_FILES = Border.h Clamp.h DomainInference.h LowerClamp.h LoopPartition.h Options.h Interval.h Solver.h InlineLet.h IRCacheMutator.h Statistics.h CodeLogger.h IRLazyScope.h Context.h IRProcess.h InfInterval.h BoundsAnalysis.h BoundsSimplify.h IntRange.h
 
+STDLIB_ARCHS = x86 x86_avx x86_32 arm arm_android $(PTX_ARCHS) $(NATIVE_CLIENT_ARCHS)
 SOURCES = $(LH_SOURCE_FILES:%.cpp=src/%.cpp) $(SOURCE_FILES:%.cpp=src/%.cpp)
 OBJECTS = $(LH_SOURCE_FILES:%.cpp=build/%.o) $(SOURCE_FILES:%.cpp=build/%.o)
 GOBJECTS = $(LH_SOURCE_FILES:%.cpp=build_g/%.o) $(SOURCE_FILES:%.cpp=build_g/%.o)
 HEADERS = $(HEADER_FILES:%.h=src/%.h) $(LH_HEADER_FILES:%.h=src/%.h)
-=======
-SOURCES = $(SOURCE_FILES:%.cpp=src/%.cpp)
-OBJECTS = $(SOURCE_FILES:%.cpp=$(BUILD_DIR)/%.o)
-HEADERS = $(HEADER_FILES:%.h=src/%.h)
->>>>>>> af8f7e44
-
-STDLIB_ARCHS = x86 x86_avx x86_32 arm arm_android $(PTX_ARCHS) $(NATIVE_CLIENT_ARCHS)
+
+STDLIB_ARCHS = x86 x86_avx arm arm_android
 
 INITIAL_MODULES = $(STDLIB_ARCHS:%=$(BUILD_DIR)/initmod.%.o)
 
 NAME = HalideStar
 
 .PHONY: all
-<<<<<<< HEAD
+all: $(BIN_DIR)/libHalide.a $(BIN_DIR)/libHalide.so include/Halide.h test_internal
 all: bin/lib$(NAME).a bin/lib$(NAME).so include/Halide.h test_internal
 
+$(BIN_DIR)/libHalide.a: $(OBJECTS) $(INITIAL_MODULES)
+	@-mkdir -p $(BIN_DIR)
+	ld -r -o $(BUILD_DIR)/Halide.o $(OBJECTS) $(INITIAL_MODULES) $(LIBS)
+	rm -f $(BIN_DIR)/libHalide.a
+	ar q $(BIN_DIR)/libHalide.a $(BUILD_DIR)/Halide.o
+	ranlib $(BIN_DIR)/libHalide.a
 debug: lib/libg$(NAME).a include/Halide.h gtest_internal
 
 bin/lib$(NAME).a: $(OBJECTS) $(INITIAL_MODULES)
@@ -87,29 +91,15 @@
 	@-mkdir -p lib
 	cp bin/lib$(NAME).a lib/lib$(NAME).a
 
+$(BIN_DIR)/libHalide.so: $(BIN_DIR)/libHalide.a
+	$(CXX) -shared $(OBJECTS) $(INITIAL_MODULES) $(LIBS) -o $(BIN_DIR)/libHalide.so
 bin/lib$(NAME).so: bin/lib$(NAME).a
 	$(CXX) -shared $(OBJECTS) $(INITIAL_MODULES) $(LIBS) -o bin/lib$(NAME).so
-=======
-all: $(BIN_DIR)/libHalide.a $(BIN_DIR)/libHalide.so include/Halide.h test_internal
-
-$(BIN_DIR)/libHalide.a: $(OBJECTS) $(INITIAL_MODULES)
-	@-mkdir -p $(BIN_DIR)
-	ld -r -o $(BUILD_DIR)/Halide.o $(OBJECTS) $(INITIAL_MODULES) $(LIBS)
-	rm -f $(BIN_DIR)/libHalide.a
-	ar q $(BIN_DIR)/libHalide.a $(BUILD_DIR)/Halide.o
-	ranlib $(BIN_DIR)/libHalide.a
-
-$(BIN_DIR)/libHalide.so: $(BIN_DIR)/libHalide.a
-	$(CXX) -shared $(OBJECTS) $(INITIAL_MODULES) $(LIBS) -o $(BIN_DIR)/libHalide.so
->>>>>>> af8f7e44
 
 include/Halide.h: $(HEADERS) $(BIN_DIR)/build_halide_h
 	mkdir -p include
-<<<<<<< HEAD
+	cd src; ../$(BIN_DIR)/build_halide_h $(HEADER_FILES) > ../include/Halide.h; cd ..
 	cd src; ../bin/build_halide_h $(HEADER_FILES) $(LH_HEADER_FILES) > ../include/Halide.h; cd ..
-=======
-	cd src; ../$(BIN_DIR)/build_halide_h $(HEADER_FILES) > ../include/Halide.h; cd ..
->>>>>>> af8f7e44
 
 $(BIN_DIR)/build_halide_h: src/build_halide_h.cpp
 	g++ $< -o $@
@@ -153,17 +143,14 @@
 $(BUILD_DIR)/initmod.%.o: $(BUILD_DIR)/initmod.%.cpp
 	$(CXX) -c $< -o $@ -MMD -MP -MF $(BUILD_DIR)/$*.d -MT $(BUILD_DIR)/$*.o
 
-<<<<<<< HEAD
+$(BUILD_DIR)/%.o: src/%.cpp src/%.h $(BUILD_DIR)/llvm_ok
+	@-mkdir -p $(BUILD_DIR)
+	$(CXX) $(CXX_FLAGS) -c $< -o $@ -MMD -MP -MF $(BUILD_DIR)/$*.d -MT $(BUILD_DIR)/$*.o 
 # -MF: Specify the file for the generated make rules.
 # -MT: Specify the target for the generated make rules.
 build/%.o: src/%.cpp src/%.h build/llvm_ok
 	@-mkdir -p build
 	$(CXX) $(CXX_FLAGS) -c $< -o $@ -MMD -MP -MF build/$*.d -MT build/$*.o 
-=======
-$(BUILD_DIR)/%.o: src/%.cpp src/%.h $(BUILD_DIR)/llvm_ok
-	@-mkdir -p $(BUILD_DIR)
-	$(CXX) $(CXX_FLAGS) -c $< -o $@ -MMD -MP -MF $(BUILD_DIR)/$*.d -MT $(BUILD_DIR)/$*.o 
->>>>>>> af8f7e44
 
 build_g/%.o: src/%.cpp src/%.h build/llvm_ok
 	@-mkdir -p build_g
@@ -174,12 +161,9 @@
 	rm -rf $(BIN_DIR)/*
 	rm -rf $(BUILD_DIR)/*
 	rm -rf include/*
-<<<<<<< HEAD
+	rm -rf doc
 	rm -rf lib/*
 	rm -rf build_g/*
-=======
-	rm -rf doc
->>>>>>> af8f7e44
 
 .SECONDARY:
 
@@ -187,18 +171,28 @@
 ERROR_TESTS = $(shell ls test/error/*.cpp)
 
 # TODO: move this implementation into Makefile.tests which contains a .NOTPARALLEL rule?
-<<<<<<< HEAD
+tests: build_tests run_tests
 tests: test_jit_speed_fast $(TESTS:test/%.cpp=test_%) $(ERROR_TESTS:test/error/%.cpp=error_%)
 
+run_tests: $(TESTS:test/%.cpp=test_%) $(ERROR_TESTS:test/error/%.cpp=error_%)
+build_tests: $(TESTS:test/%.cpp=$(BIN_DIR)/test_%) $(ERROR_TESTS:test/error/%.cpp=$(BIN_DIR)/error_%)
 bin/test_internal: test/internal.cpp bin/lib$(NAME).so
 	$(CXX) $(CXX_FLAGS)  $< -Isrc -Lbin -l$(NAME) -lpthread -ldl -o $@	
 
+$(BIN_DIR)/test_internal: test/internal.cpp $(BIN_DIR)/libHalide.so
+	$(CXX) $(CXX_FLAGS)  $< -Isrc -L$(BIN_DIR) -lHalide -lpthread -ldl -o $@	
 bin/test_%: test/%.cpp bin/lib$(NAME).so include/Halide.h
 	$(CXX) $(TEST_CXX_FLAGS) -O3 $<  -Iinclude -Lbin -l$(NAME) -lpthread -ldl -o $@	
 
+$(BIN_DIR)/test_%: test/%.cpp $(BIN_DIR)/libHalide.so include/Halide.h
+	$(CXX) $(TEST_CXX_FLAGS) -O3 $<  -Iinclude -L$(BIN_DIR) -lHalide -lpthread -ldl -o $@	
 bin/test_jit_speed: test/jit_speed.cpp bin/lib$(NAME).so include/Halide.h
 	$(CXX) $(TEST_CXX_FLAGS) -O3 $<  -DHALIDE_NEW=1 -DHALIDE_VERSION=999999 -Iinclude -Lbin -l$(NAME) -lpthread -ldl -o $@	
 
+$(BIN_DIR)/error_%: test/error/%.cpp $(BIN_DIR)/libHalide.so include/Halide.h
+	$(CXX) $(TEST_CXX_FLAGS) -O3 $<  -Iinclude -L$(BIN_DIR) -lHalide -lpthread -ldl -o $@	
+
+test_%: $(BIN_DIR)/test_%
 bin/error_%: test/error/%.cpp bin/lib$(NAME).so include/Halide.h
 	$(CXX) $(TEST_CXX_FLAGS) -O3 $<  -Iinclude -Lbin -l$(NAME) -lpthread -ldl -o $@	
 
@@ -225,37 +219,20 @@
 	@-mkdir -p tmp
 	cd tmp ; $(RUNDEBUG) HL_LOG_NAME=$@ DYLD_LIBRARY_PATH=../bin LD_LIBRARY_PATH=../bin ../$< -log 5
 	@-echo
-=======
-tests: build_tests run_tests
-
-run_tests: $(TESTS:test/%.cpp=test_%) $(ERROR_TESTS:test/error/%.cpp=error_%)
-build_tests: $(TESTS:test/%.cpp=$(BIN_DIR)/test_%) $(ERROR_TESTS:test/error/%.cpp=$(BIN_DIR)/error_%)
-
-$(BIN_DIR)/test_internal: test/internal.cpp $(BIN_DIR)/libHalide.so
-	$(CXX) $(CXX_FLAGS)  $< -Isrc -L$(BIN_DIR) -lHalide -lpthread -ldl -o $@	
-
-$(BIN_DIR)/test_%: test/%.cpp $(BIN_DIR)/libHalide.so include/Halide.h
-	$(CXX) $(TEST_CXX_FLAGS) -O3 $<  -Iinclude -L$(BIN_DIR) -lHalide -lpthread -ldl -o $@	
->>>>>>> af8f7e44
-
-$(BIN_DIR)/error_%: test/error/%.cpp $(BIN_DIR)/libHalide.so include/Halide.h
-	$(CXX) $(TEST_CXX_FLAGS) -O3 $<  -Iinclude -L$(BIN_DIR) -lHalide -lpthread -ldl -o $@	
-
-test_%: $(BIN_DIR)/test_%
-	@-mkdir -p tmp
-<<<<<<< HEAD
+
+test_%: bin/test_%
+	@-mkdir -p tmp
+	cd tmp ; DYLD_LIBRARY_PATH=../$(BIN_DIR) LD_LIBRARY_PATH=../$(BIN_DIR) ../$<
 	cd tmp ; $(RUNDEBUG) HL_LOG_NAME=$@ DYLD_LIBRARY_PATH=../bin LD_LIBRARY_PATH=../bin ../$<
 	@-echo
 
+error_%: $(BIN_DIR)/error_%
 gdbtest_%: bin/test_%
 	@-mkdir -p tmp
 	cd tmp ; $(RUNDEBUG) HL_LOG_NAME=$@ DYLD_LIBRARY_PATH=../bin LD_LIBRARY_PATH=../bin gdb ../$<
-=======
-	cd tmp ; DYLD_LIBRARY_PATH=../$(BIN_DIR) LD_LIBRARY_PATH=../$(BIN_DIR) ../$<
->>>>>>> af8f7e44
-	@-echo
-
-error_%: $(BIN_DIR)/error_%
+	@-echo
+
+error_%: bin/error_%
 	@-mkdir -p tmp
 	cd tmp ; DYLD_LIBRARY_PATH=../$(BIN_DIR) LD_LIBRARY_PATH=../$(BIN_DIR) ../$< 2>&1 | egrep --q "Assertion.*failed"
 	@-echo
@@ -266,11 +243,8 @@
 	@-echo
 
 .PHONY: test_apps
-<<<<<<< HEAD
+test_apps: $(BIN_DIR)/libHalide.a
 test_apps: bin/lib$(NAME).a
-=======
-test_apps: $(BIN_DIR)/libHalide.a
->>>>>>> af8f7e44
 	make -C apps/bilateral_grid clean
 	make -C apps/bilateral_grid out.png
 	make -C apps/local_laplacian clean
